import * as PropTypes from 'prop-types';
import cloneDeep from 'lodash/cloneDeep';
import isEqual from 'lodash/isEqual';
import omit from 'lodash/omit';
import set from 'lodash/set';

import ValidatedQuickForm from './ValidatedQuickForm';

const Auto = (parent: any): any =>
  class extends parent {
    static Auto = Auto;

    static displayName: string = `Auto${parent.displayName}`;

    static propTypes: any = {
      ...parent.propTypes,

      onChangeModel: PropTypes.func
    };

    constructor(...args: any[]) {
      super(...args);

      // @ts-ignore
      this.state = {
        ...this.state,

        model: this.props.model,
        modelSync: this.props.model
      };
    }

    componentWillReceiveProps({ model }: { model: any }) {
      // @ts-ignore
      super.componentWillReceiveProps(...arguments);

      if (!isEqual(this.props.model, model)) {
        this.setState(() => ({ model, modelSync: model }));
      }
    }

    getNativeFormProps(): Record<string, unknown> {
      return omit(super.getNativeFormProps(), ['onChangeModel']);
    }

    getModel(mode: any) {
      return mode === 'form' ? this.state.modelSync : this.state.model;
    }

    onChange(key: any, value: any) {
      const updateState = (state: any) => ({
        modelSync: set(cloneDeep(state.modelSync), key, value)
      });
      const updateModel = (state: any) => {
        if (this.props.onChangeModel) {
          this.props.onChangeModel(state.modelSync);
        }

        return { model: state.modelSync };
      };

      // Before componentDidMount, every call to onChange should call BaseForm#onChange synchronously
      if (this.state.changed === null) {
        this.setState(updateState);
        super.onChange(key, value);
        this.setState(updateModel);
      } else {
        this.setState(updateState, () => {
          super.onChange(key, value);
          this.setState(updateModel);
        });
      }
    }

    __reset(state: any) {
      return {
        ...super.__reset(state),
        model: this.props.model,
        modelSync: this.props.model
      };
    }

    onValidate() {
<<<<<<< HEAD
      return this.onValidateModel(this.getContextModel());
=======
      // @ts-ignore
      return this.onValidateModel(this.getChildContextModel());
>>>>>>> d1ad958f
    }
  };

export default Auto(ValidatedQuickForm);<|MERGE_RESOLUTION|>--- conflicted
+++ resolved
@@ -81,12 +81,8 @@
     }
 
     onValidate() {
-<<<<<<< HEAD
+      // @ts-ignore
       return this.onValidateModel(this.getContextModel());
-=======
-      // @ts-ignore
-      return this.onValidateModel(this.getChildContextModel());
->>>>>>> d1ad958f
     }
   };
 
