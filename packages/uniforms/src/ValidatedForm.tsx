--- conflicted
+++ resolved
@@ -5,21 +5,7 @@
 import omit from 'lodash/omit';
 import set from 'lodash/set';
 
-<<<<<<< HEAD
 import BaseForm from './BaseForm';
-=======
-import BaseForm, {
-  __childContextTypes,
-  __childContextTypesBuild,
-} from './BaseForm';
-
-const childContextTypes = __childContextTypesBuild(
-  merge(
-    { state: { validating: PropTypes.bool.isRequired } },
-    __childContextTypes,
-  ),
-);
->>>>>>> d3f7f852
 
 const Validated = (parent: any): any =>
   class extends parent {
@@ -47,14 +33,6 @@
         .isRequired,
     };
 
-<<<<<<< HEAD
-=======
-    static childContextTypes = {
-      ...(parent.childContextTypes || {}),
-      uniforms: childContextTypes,
-    };
-
->>>>>>> d3f7f852
     validate: (key?: any, value?: any) => Promise<unknown>;
     validateModel: (model: any) => Promise<unknown>;
 
@@ -68,13 +46,7 @@
         error: null,
         validate: false,
         validating: false,
-<<<<<<< HEAD
-        validator: this.getContextSchema().getValidator(this.props.validator)
-=======
-        validator: this.getChildContextSchema().getValidator(
-          this.props.validator,
-        ),
->>>>>>> d3f7f852
+        validator: this.getContextSchema().getValidator(this.props.validator),
       };
 
       this.onValidate = this.validate = this.onValidate.bind(this);
