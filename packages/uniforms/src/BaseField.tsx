--- conflicted
+++ resolved
@@ -45,8 +45,6 @@
     placeholder: PropTypes.oneOfType([PropTypes.bool, PropTypes.string]),
   };
 
-  static contextType = context;
-
   constructor() {
     // @ts-ignore
     super(...arguments);
@@ -72,103 +70,8 @@
     this.findError = this.findError.bind(this);
   }
 
-<<<<<<< HEAD
-=======
-  getChildContext() {
-    return {
-      uniforms: {
-        name: this.getChildContextName(),
-        error: this.getChildContextError(),
-        model: this.getChildContextModel(),
-        state: this.getChildContextState(),
-        schema: this.getChildContextSchema(),
-        onChange: this.getChildContextOnChange(),
-        onSubmit: this.getChildContextOnSubmit(),
-        randomId: this.context.uniforms.randomId,
-      },
-    };
-  }
-
-  // eslint-disable-next-line complexity
-  shouldComponentUpdate(
-    nextProps: any,
-    _: any,
-    { uniforms: nextContext }: { uniforms: any },
-  ) {
-    const prevProps: any = this.props;
-    const prevContext = this.context.uniforms;
-
-    if (!isEqual(prevProps, nextProps)) {
-      return true;
-    }
-
-    const { changedMap: nextMap, ...nextState } = nextContext.state;
-    const { changedMap: prevMap, ...prevState } = prevContext.state;
-
-    if (!isEqual(prevState, nextState)) {
-      return true;
-    }
-
-    const prevName = joinName(prevContext.name, prevProps.name);
-    const nextName = joinName(nextContext.name, nextProps.name);
-
-    if (prevName !== nextName) {
-      return true;
-    }
-
-    if (!isEqual(get(prevMap, prevName), get(nextMap, nextName))) {
-      return true;
-    }
-
-    // Fields which are using parent props, need to be updated when parent value change
-    if (this.options.includeParent && nextName.includes('.')) {
-      const prevParentValue = get(
-        prevContext.model,
-        prevName.replace(/(.+)\..+$/, '$1'),
-      );
-      const nextParentValue = get(
-        nextContext.model,
-        nextName.replace(/(.+)\..+$/, '$1'),
-      );
-
-      if (!isEqual(prevParentValue, nextParentValue)) {
-        return true;
-      }
-    }
-
-    const prevValue = get(prevContext.model, prevName);
-    const nextValue = get(nextContext.model, nextName);
-
-    if (!isEqual(prevValue, nextValue)) {
-      return true;
-    }
-
-    if (prevContext.error !== nextContext.error) {
-      const prevError =
-        prevContext.error &&
-        prevContext.schema.getError(prevName, prevContext.error);
-      const nextError =
-        nextContext.error &&
-        nextContext.schema.getError(nextName, nextContext.error);
-
-      if (!isEqual(prevError, nextError)) {
-        return true;
-      }
-
-      // Fields like List or Nest should update, whenever their children error has changed
-      if (nextValue === Object(nextValue) && !(nextValue instanceof Date)) {
-        return true;
-      }
-    }
-
-    if (nextContext.schema !== prevContext.schema) {
-      return true;
-    }
-
-    return false;
-  }
-
->>>>>>> d3f7f852
+  static contextType = context;
+
   props: any;
 
   options: {
@@ -190,8 +93,8 @@
         schema: this.getContextSchema(),
         onChange: this.getContextOnChange(),
         onSubmit: this.getContextOnSubmit(),
-        randomId: this.context.uniforms.randomId
-      }
+        randomId: this.context.uniforms.randomId,
+      },
     };
   }
 
