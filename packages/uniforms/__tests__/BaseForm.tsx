import React from 'react';
<<<<<<< HEAD

import mount from './_mount';
=======
import { BaseForm } from 'uniforms';
import { mount } from 'enzyme';
>>>>>>> d1ad958f

jest.mock('meteor/aldeed:simple-schema');
jest.mock('meteor/check');

describe('BaseForm', () => {
  const noop = () => {};
  const error = new Error();
  const model = { $: [1], _: 1 };
  const schema = {
    getError: noop,
    getErrorMessage: noop,
    getErrorMessages: noop,
    getField: noop,
    getInitialValue: noop,
    getProps: noop,
    getSubfields: noop,
    getType: noop,
    getValidator: noop
  };

  const onChange = jest.fn();
  const onSubmit = jest.fn();
  const onSubmitSuccess = jest.fn();
  const onSubmitFailure = jest.fn();

  afterEach(() => {
    onChange.mockReset();
    onSubmit.mockReset();
    onSubmitSuccess.mockReset();
    onSubmitFailure.mockReset();
  });

  describe('child context', () => {
    const wrapper = mount(
      <BaseForm error={error} model={model} schema={schema} />
    );

    const context = wrapper.instance().getContext();

    it('exists', () => {
      expect(context).toHaveProperty('uniforms', expect.any(Object));
    });

    it('have correct `error`', () => {
      expect(context.uniforms).toHaveProperty('error', error);
    });

    it('have correct `model`', () => {
      expect(context.uniforms).toHaveProperty('model', model);
    });

    it('have correct `name`', () => {
      expect(context.uniforms).toHaveProperty('name', expect.any(Array));
      expect(context.uniforms.name).toHaveLength(0);
    });

    it('have correct `schema`', () => {
      expect(context.uniforms).toHaveProperty('schema', schema);
    });

    it('have correct `state`', () => {
      expect(context.uniforms).toHaveProperty('state', expect.any(Object));
      expect(context.uniforms.state).toHaveProperty('changed', false);
      expect(context.uniforms.state).toHaveProperty('changedMap', {});
      expect(context.uniforms.state).toHaveProperty('submitting', false);
      expect(context.uniforms.state).toHaveProperty('label', true);
      expect(context.uniforms.state).toHaveProperty('disabled', false);
      expect(context.uniforms.state).toHaveProperty('placeholder', false);
      expect(context.uniforms.state).toHaveProperty('showInlineError', false);
    });

    it('have correct `onChange`', () => {
      expect(context.uniforms).toHaveProperty('onChange', expect.any(Function));
    });
  });

  describe('when rendered', () => {
    const wrapper = mount(
      <BaseForm
        className="name"
        disabled
        label={false}
        placeholder
        schema={schema}
        showInlineError
      >
        <div />
        <div />
        <div />
      </BaseForm>
    );

    it('is <form>', () => {
      expect(wrapper.find('form')).toHaveLength(1);
    });

    it('have correct props', () => {
      expect(wrapper.props()).toHaveProperty('className', 'name');
      expect(wrapper.props()).toHaveProperty('noValidate', true);
    });

    it('have correct children', () => {
      expect(wrapper).toContainEqual(expect.anything());
      expect(wrapper.find('div')).toHaveLength(3);
    });

    it('have correct `resetCount`', () => {
      expect(wrapper.state('resetCount')).toBe(0);
    });

    it('have correct `state`', () => {
      const context = wrapper.instance().getContext();

      expect(context.uniforms).toHaveProperty('state', expect.any(Object));
      expect(context.uniforms.state).toHaveProperty('label', false);
      expect(context.uniforms.state).toHaveProperty('disabled', true);
      expect(context.uniforms.state).toHaveProperty('placeholder', true);
      expect(context.uniforms.state).toHaveProperty('showInlineError', true);
    });

    it('updates schema bridge', () => {
      const schema2 = { ...schema, getType: () => {} };

      wrapper.setProps({ schema: schema2 });

      const context = wrapper.instance().getContext();

      expect(context.uniforms).toHaveProperty('schema', schema2);
    });
  });

  describe('when changed', () => {
    const wrapper = mount(
      <BaseForm
        model={model}
        schema={schema}
        onChange={onChange}
        onSubmit={onSubmit}
      />
    );

    it('updates `changed` and `changedMap`', () => {
      const context1 = wrapper.instance().getContext().uniforms.state;
      expect(context1).toHaveProperty('changed', false);
      expect(context1).toHaveProperty('changedMap', {});

      wrapper
        .instance()
        .getContext()
        .uniforms.onChange('$', [1, 2]);

      const context2 = wrapper.instance().getContext().uniforms.state;
      expect(context2).toHaveProperty('changed', true);
      expect(context2).toHaveProperty('changedMap.$');
      expect(context2.changedMap.$).toBeTruthy();
      expect(context2).toHaveProperty('changedMap.$.1');
      expect(context2.changedMap.$[1]).toBeTruthy();
    });

    it('autosaves correctly (`autosave` = true)', () => {
      wrapper.setProps({ autosave: true });
      wrapper
        .instance()
        .getContext()
        .uniforms.onChange('a', 1);

      expect(onSubmit).toHaveBeenCalledTimes(1);
      expect(onSubmit).toHaveBeenLastCalledWith(model);
    });

    it('autosaves are not delayed', () => {
      wrapper
        .instance()
        .getContext()
        .uniforms.onChange('a', 1);
      wrapper
        .instance()
        .getContext()
        .uniforms.onChange('a', 2);
      wrapper
        .instance()
        .getContext()
        .uniforms.onChange('a', 3);

      expect(onSubmit).toHaveBeenCalledTimes(3);
      expect(onSubmit).toHaveBeenLastCalledWith(model);
    });

    it('autosaves can be delayed', async () => {
      wrapper.setProps({ autosaveDelay: 10 });
      wrapper
        .instance()
        .getContext()
        .uniforms.onChange('a', 1);
      wrapper
        .instance()
        .getContext()
        .uniforms.onChange('a', 2);
      wrapper
        .instance()
        .getContext()
        .uniforms.onChange('a', 3);

      await new Promise(resolve => setTimeout(resolve, 25));

      expect(onSubmit).toHaveBeenCalledTimes(1);
      expect(onSubmit).toHaveBeenLastCalledWith(model);
    });

    it('autosaves can be delayed (longer)', async () => {
      wrapper.setProps({ autosaveDelay: 10 });
      wrapper
        .instance()
        .getContext()
        .uniforms.onChange('a', 1);
      wrapper
        .instance()
        .getContext()
        .uniforms.onChange('a', 2);
      wrapper
        .instance()
        .getContext()
        .uniforms.onChange('a', 3);

      await new Promise(resolve => setTimeout(resolve, 25));

      wrapper
        .instance()
        .getContext()
        .uniforms.onChange('a', 1);
      wrapper
        .instance()
        .getContext()
        .uniforms.onChange('a', 2);
      wrapper
        .instance()
        .getContext()
        .uniforms.onChange('a', 3);

      await new Promise(resolve => setTimeout(resolve, 25));

      expect(onSubmit).toHaveBeenCalledTimes(2);
      expect(onSubmit).toHaveBeenLastCalledWith(model);
    });

    it('autosaves correctly (`autosave` = false)', () => {
      wrapper.setProps({ autosave: false });
      wrapper
        .instance()
        .getContext()
        .uniforms.onChange('a', 1);

      expect(onSubmit).not.toBeCalled();
    });

    it('calls `onChange` with correct name and value', () => {
      wrapper
        .instance()
        .getContext()
        .uniforms.onChange('a', 1);

      expect(onChange).toHaveBeenCalledTimes(1);
      expect(onChange).toHaveBeenLastCalledWith('a', 1);
    });

    it('cancels `onChange` event', () => {
      wrapper.find('form').simulate('change');

      expect(onChange).not.toBeCalled();
    });

    it('does nothing without `onChange`', () => {
      wrapper.setProps({ onChange: undefined });
      wrapper
        .instance()
        .getContext()
        .uniforms.onChange('a', 1);

      expect(onChange).not.toBeCalled();
    });
  });

  describe('when reset', () => {
    const wrapper = mount(<BaseForm schema={schema} />);

    it('increase `resetCount`', () => {
      wrapper.instance().reset();

      expect(wrapper.state('resetCount')).toBe(1);
    });
  });

  describe('when submitted', () => {
    const wrapper = mount(
      <BaseForm model={model} schema={schema} onSubmit={onSubmit} />
    );

    it('calls `onSubmit` once', () => {
      wrapper.find('form').simulate('submit');

      expect(onSubmit).toHaveBeenCalledTimes(1);
    });

    it('calls `onSubmit` with correct model', () => {
      wrapper.find('form').simulate('submit');

      expect(onSubmit).toHaveBeenLastCalledWith(model);
    });

    it('calls `onSubmit` with the correctly `modelTransform`ed model', () => {
      wrapper.setProps({
        modelTransform(mode, model) {
          if (mode === 'submit') {
            return 1;
          }

          return model;
        }
      });

      wrapper.find('form').simulate('submit');

      expect(onSubmit).toHaveBeenLastCalledWith(1);

      wrapper.setProps({ modelTransform: undefined });
    });

    it('without `onSubmit` calls only `onSubmitSuccess`', async () => {
      wrapper.setProps({
        onSubmit: undefined,
        onSubmitSuccess,
        onSubmitFailure
      });
      wrapper.find('form').simulate('submit');

      await new Promise(resolve => process.nextTick(resolve));
      expect(onSubmit).not.toBeCalled();
      expect(onSubmitSuccess).toBeCalledTimes(1);
      expect(onSubmitFailure).not.toBeCalled();
    });

    it('sets `submitting` state while submitting', async () => {
      let resolveSubmit = null;
      wrapper.setProps({
        onSubmit: () => new Promise(resolve => (resolveSubmit = resolve))
      });

      const context1 = wrapper.instance().getContext().uniforms.state;
      expect(context1).toHaveProperty('submitting', false);

      wrapper.find('form').simulate('submit');
      await new Promise(resolve => process.nextTick(resolve));

      const context2 = wrapper.instance().getContext().uniforms.state;
      expect(context2).toHaveProperty('submitting', true);

      resolveSubmit();
      await new Promise(resolve => process.nextTick(resolve));

      const context3 = wrapper.instance().getContext().uniforms.state;
      expect(context3).toHaveProperty('submitting', false);
    });

    it('calls `onSubmitSuccess` with the returned value when `onSubmit` resolves', async () => {
      const onSubmitValue = 'value';
      onSubmit.mockReturnValueOnce(Promise.resolve(onSubmitValue));

      const wrapper = mount(
        <BaseForm
          model={model}
          schema={schema}
          onSubmit={onSubmit}
          onSubmitSuccess={onSubmitSuccess}
        />
      );

      wrapper.find('form').simulate('submit');

      await new Promise(resolve => process.nextTick(resolve));

      expect(onSubmitSuccess).toHaveBeenCalledTimes(1);
      expect(onSubmitSuccess).toHaveBeenLastCalledWith(onSubmitValue);
    });

    it('calls `onSubmitFailure` with the thrown error when `onSubmit` rejects', async () => {
      const onSubmitError = 'error';
      onSubmit.mockReturnValueOnce(Promise.reject(onSubmitError));

      const wrapper = mount(
        <BaseForm
          model={model}
          schema={schema}
          onSubmit={onSubmit}
          onSubmitFailure={onSubmitFailure}
        />
      );

      wrapper.find('form').simulate('submit');

      await new Promise(resolve => process.nextTick(resolve));

      expect(onSubmitFailure).toHaveBeenCalledTimes(1);
      expect(onSubmitFailure).toHaveBeenLastCalledWith(onSubmitError);
    });
  });
});<|MERGE_RESOLUTION|>--- conflicted
+++ resolved
@@ -1,11 +1,7 @@
 import React from 'react';
-<<<<<<< HEAD
+import { BaseForm } from 'uniforms';
 
 import mount from './_mount';
-=======
-import { BaseForm } from 'uniforms';
-import { mount } from 'enzyme';
->>>>>>> d1ad958f
 
 jest.mock('meteor/aldeed:simple-schema');
 jest.mock('meteor/check');
