--- conflicted
+++ resolved
@@ -1,10 +1,5 @@
-<<<<<<< HEAD
-import BaseField from 'uniforms/BaseField';
-import context from 'uniforms/context';
-=======
->>>>>>> d1ad958f
 import React from 'react';
-import { BaseField, nothing, randomIds } from 'uniforms';
+import { BaseField, context, nothing, randomIds } from 'uniforms';
 import { SimpleSchemaBridge } from 'uniforms-bridge-simple-schema';
 
 import mount from './_mount';
