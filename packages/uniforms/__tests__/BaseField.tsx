import React from 'react';
import { BaseField, context, nothing, randomIds } from 'uniforms';
import { SimpleSchemaBridge } from 'uniforms-bridge-simple-schema';

import mount from './_mount';

jest.mock('meteor/aldeed:simple-schema');
jest.mock('meteor/check');

describe('BaseField', () => {
  const PropsComponent = () => nothing;

  class TestField extends BaseField {
    static displayName = 'TestField';

    render() {
      return (
        <context.Provider value={this.getContext()}>
          <div>
            <PropsComponent {...this.getFieldProps()} />
            {this.props.children}
          </div>
        </context.Provider>
      );
    }
  }

  const error1 = { details: [{ name: 'a' }, { name: 'i' }] };
  const error2 = { details: [{ name: 'b' }] };
  const model = { a: { b: { c: 'example' } } };
  const onChange = jest.fn();
  const randomId = randomIds();
  const state = {
    changed: false,
    changedMap: {},
    submitting: false,
    label: true,
    disabled: false,
    placeholder: true,
    showInlineError: true,
  };

  const schema = new SimpleSchemaBridge({
    getDefinition(name) {
      // Simulate SimpleSchema.
      name = name.replace(/\d+/g, '$');

      return {
        a: { type: Object, label: name },
        'a.b': { type: Object, label: name },
        'a.b.c': { type: String, label: name },
        b: { type: String },
        d: { type: String, defaultValue: 'D' },
        e: { type: String, allowedValues: ['E'] },
        f: { type: Number, min: 42 },
        g: { type: Number, max: 42 },
        h: { type: Number },
        i: { type: Date },
        j: { type: Array, minCount: 3 },
        'j.$': { type: String },
        k: { type: Array },
        'k.$': { type: String },
        l: { type: String, uniforms: { label: false } },
        m: { type: String, uniforms: { placeholder: false } },
      }[name];
    },

    messageForError() {
      return 'CorrectErrorMessage';
    },

    objectKeys(name) {
      return (
        {
          a: ['b'],
          'a.b': ['c'],
        }[name] || []
      );
    },

    validator() {},
  });

<<<<<<< HEAD
  const makeContext = context => ({
    context: { uniforms: { ...reactContextBase, ...context } }
=======
  const _context = context => ({
    context: { uniforms: { ...reactContextBase, ...context } },
>>>>>>> d3f7f852
  });
  const reactContextBase = {
    error: error1,
    model,
    name: [],
    randomId,
    schema,
    state,
    onChange,
    onSubmit() {},
  };
<<<<<<< HEAD
  const reactContext1 = makeContext({});
  const reactContext2 = makeContext({ error: error2 });
  const reactContext3 = makeContext({ error: { ...error2 } });
  const reactContext4 = makeContext({ name: ['a'] });
  const reactContext5 = makeContext({ schema: Object.create(schema) });
  const reactContext6 = makeContext({
    state: { ...reactContextBase.state, changedMap: { a: {} } }
  });
  const reactContext7 = makeContext({
    model: { a: { b: { c: 'example 2' } } }
  });
  const reactContext8 = makeContext({
    state: { ...reactContextBase.state, disabled: true }
=======
  const reactContext1 = _context({});
  const reactContext2 = _context({ error: error2 });
  const reactContext3 = _context({ error: { ...error2 } });
  const reactContext4 = _context({ name: ['a'] });
  const reactContext5 = _context({ schema: Object.create(schema) });
  const reactContext6 = _context({
    state: { ...reactContextBase.state, changedMap: { a: {} } },
  });
  const reactContext7 = _context({ model: { a: { b: { c: 'example 2' } } } });
  const reactContext8 = _context({
    state: { ...reactContextBase.state, disabled: true },
>>>>>>> d3f7f852
  });

  afterEach(() => {
    onChange.mockReset();
  });

  describe('child context', () => {
    const wrapper = mount(<TestField name="a" />, reactContext1);

    const context = wrapper.instance().getContext();

    it('exists', () => {
      expect(context).toHaveProperty('uniforms', expect.any(Object));
    });

    it('have correct `error`', () => {
      expect(context.uniforms).toHaveProperty('error', error1);
    });

    it('have correct `model`', () => {
      expect(context.uniforms).toHaveProperty('model', model);
    });

    it('have correct `name`', () => {
      expect(context.uniforms).toHaveProperty('name', expect.any(Array));
      expect(context.uniforms).toHaveProperty(
        'name',
        expect.objectContaining({ 0: 'a' }),
      );
    });

    it('have correct `schema`', () => {
      expect(context.uniforms).toHaveProperty('schema', schema);
    });

    it('have correct `state`', () => {
      expect(context.uniforms).toHaveProperty('state', expect.any(Object));
      expect(context.uniforms.state).toHaveProperty('label', true);
      expect(context.uniforms.state).toHaveProperty('disabled', false);
      expect(context.uniforms.state).toHaveProperty('placeholder', true);
      expect(context.uniforms.state).toHaveProperty('showInlineError', true);
    });

    it('have correct `onChange`', () => {
      expect(context.uniforms).toHaveProperty('onChange', expect.any(Function));
    });
  });

  describe('when changed', () => {
    const wrapper = mount(<TestField name="a" />, reactContext1);

    const props = wrapper
      .find(PropsComponent)
      .last()
      .props();

    it('calls `onChange` once', () => {
      props.onChange({ b: 1 });

      expect(onChange).toHaveBeenCalledTimes(1);
    });

    it('calls `onChange` with correct name and value', () => {
      props.onChange({ b: 1 });

      expect(onChange).toHaveBeenLastCalledWith('a', { b: 1 });
    });

    it('calls `onChange` with correct name and value (foreign field)', () => {
      props.onChange(1, 'a.b');

      expect(onChange).toHaveBeenLastCalledWith('a.b', 1);
    });
  });

  describe('when nested', () => {
    const wrapper = mount(
      <TestField name="a">
        <TestField name="b">
          <TestField name="c" />
        </TestField>
      </TestField>,
      reactContext1,
    );

    const props = wrapper
      .find(PropsComponent)
      .last()
      .props();

    it('have correct `name`', () => {
      expect(props).toHaveProperty('name', 'a.b.c');
    });

    it('have correct `value`', () => {
      expect(props).toHaveProperty('value', 'example');
    });

    it('have unique `id`', () => {
      expect(props).toHaveProperty('id');
      expect(props.id).not.toBe(
        wrapper
          .find(TestField)
          .first()
          .props().id,
      );
    });
  });

  describe('when rendered', () => {
    const wrapper = mount(<TestField name="a" />, reactContext1);

    const props = wrapper.find(PropsComponent).props();

    it('have correct `changed`', () => {
      expect(props).toHaveProperty('changed', false);
    });

    it('have correct `disabled`', () => {
      expect(props).toHaveProperty('disabled', false);
    });

    it('have correct `error`', () => {
      expect(props).toHaveProperty('error', error1.details[0]);
    });

    it('have correct `errorMessage`', () => {
      expect(props).toHaveProperty('errorMessage', 'CorrectErrorMessage');
    });

    it('have correct `field`', () => {
      expect(props).toHaveProperty('field', expect.any(Object));
      expect(props).toHaveProperty('field', schema.getField('a'));
    });

    it('have correct `findError`', () => {
      expect(props).toHaveProperty('findError', expect.any(Function));
      expect(props.findError('a')).toEqual(props.error);
    });

    it('have correct `findField`', () => {
      expect(props).toHaveProperty('findField', expect.any(Function));
      expect(props.findField('a')).toEqual(props.field);
    });

    it('have correct `findValue`', () => {
      expect(props).toHaveProperty('findValue', expect.any(Function));
      expect(props.findValue('a')).toEqual(props.value);
    });

    it('have correct `fields`', () => {
      expect(props).toHaveProperty('fields', expect.any(Array));
      expect(props).toHaveProperty('fields', schema.getSubfields('a'));
    });

    it('have correct `id`', () => {
      expect(props).toHaveProperty('id', expect.any(String));
    });

    it('have correct `label`', () => {
      expect(props).toHaveProperty('label', 'a');
    });

    it('have correct `name`', () => {
      expect(props).toHaveProperty('name', 'a');
    });

    it('have correct `onChange`', () => {
      expect(props).toHaveProperty('onChange', expect.any(Function));
    });

    it('have correct `parent`', () => {
      expect(props).toHaveProperty('parent', null);
    });

    it('have correct `placeholder`', () => {
      expect(props).toHaveProperty('placeholder', 'a');
    });

    it('have correct `showInlineError`', () => {
      expect(props).toHaveProperty('showInlineError', true);
    });

    it('have correct `value`', () => {
      expect(props).toHaveProperty('value', model.a);
    });
  });

  describe('when rendered with invalid `name`', () => {
    it('throws correct error', () => {
      const spy = jest
        .spyOn(global.console, 'error')
        .mockImplementation(() => {});

      expect(() => mount(<TestField name="field" />, reactContext1)).toThrow(
        Error,
        /Field not found in schema: "field"/,
      );

      spy.mockRestore();
    });
  });

  describe('when rendered with `id`', () => {
    it('have correct `id`', () => {
      const wrapper = mount(<TestField name="a" id="x" />, reactContext1);

      expect(wrapper.find(PropsComponent).props()).toHaveProperty('id', 'x');
    });
  });

  describe('when rendered with `label`', () => {
    it('have correct `label` (true)', () => {
      const wrapper = mount(<TestField name="a" label />, reactContext1);

      expect(wrapper.find(PropsComponent).props()).toHaveProperty('label', 'a');
    });

    it('have correct `label` (true and falsy value in schema)', () => {
      const wrapper = mount(<TestField name="l" label />, reactContext1);

      expect(wrapper.find(PropsComponent).props()).toHaveProperty('label', '');
    });

    it('have correct `label` (falsy value)', () => {
      const wrapper = mount(
        <TestField name="a" label={false} />,
        reactContext1,
      );

      expect(wrapper.find(PropsComponent).props()).toHaveProperty('label', '');
    });

    it('have correct `label` (falsy value in schema)', () => {
      const wrapper = mount(<TestField name="l" />, reactContext1);

      expect(wrapper.find(PropsComponent).props()).toHaveProperty('label', '');
    });

    it('have correct `label` (null)', () => {
      const wrapper = mount(<TestField name="a" label={null} />, reactContext1);

      expect(wrapper.find(PropsComponent).props()).toHaveProperty(
        'label',
        null,
      );
    });

    it('have correct `label` (string)', () => {
      const wrapper = mount(<TestField name="a" label="A" />, reactContext1);

      expect(wrapper.find(PropsComponent).props()).toHaveProperty('label', 'A');
    });
  });

  describe('when rendered with `placeholder`', () => {
    it('have correct `placeholder` (true)', () => {
      const wrapper = mount(<TestField name="a" placeholder />, reactContext1);

      expect(wrapper.find(PropsComponent).props()).toHaveProperty(
        'placeholder',
        'a',
      );
    });

    it('have correct `placeholder` (true and falsy value in schema)', () => {
      const wrapper = mount(<TestField name="m" placeholder />, reactContext1);

      expect(wrapper.find(PropsComponent).props()).toHaveProperty(
        'placeholder',
        '',
      );
    });

    it('have correct `placeholder` (falsy value)', () => {
      const wrapper = mount(
        <TestField name="a" placeholder={false} />,
        reactContext1,
      );

      expect(wrapper.find(PropsComponent).props()).toHaveProperty(
        'placeholder',
        '',
      );
    });

    it('have correct `placeholder` (falsy value in schema)', () => {
      const wrapper = mount(<TestField name="m" />, reactContext1);

      expect(wrapper.find(PropsComponent).props()).toHaveProperty(
        'placeholder',
        '',
      );
    });

    it('have correct `placeholder` (string)', () => {
      const wrapper = mount(
        <TestField name="a" placeholder="A" />,
        reactContext1,
      );

      expect(wrapper.find(PropsComponent).props()).toHaveProperty(
        'placeholder',
        'A',
      );
    });
  });

  describe('when rendered without form', () => {
    it('should throw an error', () => {
      const spy = jest
        .spyOn(global.console, 'error')
        .mockImplementation(() => {});

      expect(() => mount(<TestField name="a" />)).toThrow(
        '<TestField /> must be rendered within a form.',
      );

      spy.mockRestore();
    });
  });

  describe('when rendered without value', () => {
    it('have correct `value` (defaultValue)', () => {
      const wrapper = mount(<TestField name="d" />, reactContext1);

      expect(wrapper.find(PropsComponent).props()).toHaveProperty('value', 'D');
    });
  });

  describe('when rerendered', () => {
    it('checks for any change', () => {
      const wrapper = mount(<TestField name="a" />, reactContext1);

      const spy = jest.spyOn(wrapper.instance(), 'render');

      wrapper.update();

      expect(spy).not.toHaveBeenCalled();

      spy.mockReset();
      spy.mockRestore();
    });

    it('have same `id`', () => {
      const wrapper = mount(<TestField name="d" />, reactContext1);

      const props1 = wrapper.find(PropsComponent).props();
      expect(props1).toHaveProperty('id', expect.any(String));

      wrapper.setProps({ name: 'e' });

      const props2 = wrapper.find(PropsComponent).props();
      expect(props2).toHaveProperty('id', props1.id);
    });

    it('updates on error change', () => {
      const wrapper = mount(<TestField name="a" />, reactContext1);

      const props1 = wrapper.find(PropsComponent).props();
      expect(props1).toHaveProperty('error', error1.details[0]);

      wrapper.getWrappingComponent().setProps({ value: reactContext2.context });

      const props2 = wrapper.find(PropsComponent).props();
      expect(props2).toHaveProperty('error');
      expect(props2.error).toBeFalsy();

      wrapper.getWrappingComponent().setProps({ value: reactContext3.context });

      const props3 = wrapper.find(PropsComponent).props();
      expect(props3.error).toBeFalsy();
    });

    it('updates on error change (special)', () => {
      const wrapper = mount(<TestField name="i" />, reactContext1);

      const props1 = wrapper.find(PropsComponent).props();
      expect(props1).toHaveProperty('error', error1.details[1]);

      wrapper.getWrappingComponent().setProps({ value: reactContext2.context });

      const props2 = wrapper.find(PropsComponent).props();
      expect(props2).toHaveProperty('error');
      expect(props2.error).toBeFalsy();

      wrapper.getWrappingComponent().setProps({ value: reactContext3.context });

      const props3 = wrapper.find(PropsComponent).props();
      expect(props3.error).toBeFalsy();
    });

    it('updates on map change', () => {
      const wrapper = mount(<TestField name="a" />, reactContext1);

      const props1 = wrapper.find(PropsComponent).props();
      expect(props1).toHaveProperty('name', 'a');

      wrapper.getWrappingComponent().setProps({ value: reactContext6.context });

      const props2 = wrapper.find(PropsComponent).props();
      expect(props2).toHaveProperty('name', 'a');
    });

    it('updates on model change', () => {
      const wrapper = mount(<TestField name="a" />, reactContext1);

      const props1 = wrapper.find(PropsComponent).props();
      expect(props1).toHaveProperty('name', 'a');

      wrapper.getWrappingComponent().setProps({ value: reactContext7.context });

      const props2 = wrapper.find(PropsComponent).props();
      expect(props2).toHaveProperty('name', 'a');
    });

    it('updates on name change', () => {
      const wrapper = mount(<TestField name="b" />, reactContext1);

      const props1 = wrapper.find(PropsComponent).props();
      expect(props1).toHaveProperty('name', 'b');

      wrapper.getWrappingComponent().setProps({ value: reactContext4.context });

      const props2 = wrapper.find(PropsComponent).props();
      expect(props2).toHaveProperty('name', 'a.b');
    });

    it('updates on schema change', () => {
      const wrapper = mount(<TestField name="a" />, reactContext1);

      const props1 = wrapper.find(PropsComponent).props();

      wrapper.getWrappingComponent().setProps({ value: reactContext5.context });

      const props2 = wrapper.find(PropsComponent).props();

      [
        'changed',
        'changedMap',
        'disabled',
        'error',
        'errorMessage',
        'field',
        'fieldType',
        'fields',
        // 'findError', // It's a dynamic function.
        // 'findField', // It's a dynamic function.
        // 'findValue', // It's a dynamic function.
        'id',
        'label',
        'name',
        // 'onChange',  // It's a dynamic function.
        'parent',
        'placeholder',
        'required',
        'showInlineError',
        'value',
      ].forEach(prop => expect(props2).toHaveProperty(prop, props1[prop]));
    });

    it('updates on state change', () => {
      const wrapper = mount(<TestField name="a" />, reactContext1);

      const props1 = wrapper.find(PropsComponent).props();
      expect(props1).toHaveProperty('disabled', false);

      wrapper.getWrappingComponent().setProps({ value: reactContext8.context });

      const props2 = wrapper.find(PropsComponent).props();
      expect(props2).toHaveProperty('disabled', true);
    });
  });
});<|MERGE_RESOLUTION|>--- conflicted
+++ resolved
@@ -81,13 +81,8 @@
     validator() {},
   });
 
-<<<<<<< HEAD
   const makeContext = context => ({
-    context: { uniforms: { ...reactContextBase, ...context } }
-=======
-  const _context = context => ({
     context: { uniforms: { ...reactContextBase, ...context } },
->>>>>>> d3f7f852
   });
   const reactContextBase = {
     error: error1,
@@ -99,33 +94,19 @@
     onChange,
     onSubmit() {},
   };
-<<<<<<< HEAD
   const reactContext1 = makeContext({});
   const reactContext2 = makeContext({ error: error2 });
   const reactContext3 = makeContext({ error: { ...error2 } });
   const reactContext4 = makeContext({ name: ['a'] });
   const reactContext5 = makeContext({ schema: Object.create(schema) });
   const reactContext6 = makeContext({
-    state: { ...reactContextBase.state, changedMap: { a: {} } }
+    state: { ...reactContextBase.state, changedMap: { a: {} } },
   });
   const reactContext7 = makeContext({
-    model: { a: { b: { c: 'example 2' } } }
+    model: { a: { b: { c: 'example 2' } } },
   });
   const reactContext8 = makeContext({
-    state: { ...reactContextBase.state, disabled: true }
-=======
-  const reactContext1 = _context({});
-  const reactContext2 = _context({ error: error2 });
-  const reactContext3 = _context({ error: { ...error2 } });
-  const reactContext4 = _context({ name: ['a'] });
-  const reactContext5 = _context({ schema: Object.create(schema) });
-  const reactContext6 = _context({
-    state: { ...reactContextBase.state, changedMap: { a: {} } },
-  });
-  const reactContext7 = _context({ model: { a: { b: { c: 'example 2' } } } });
-  const reactContext8 = _context({
     state: { ...reactContextBase.state, disabled: true },
->>>>>>> d3f7f852
   });
 
   afterEach(() => {
