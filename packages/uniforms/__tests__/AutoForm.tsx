--- conflicted
+++ resolved
@@ -107,40 +107,23 @@
 
     it('reset `model`', () => {
       wrapper.instance().reset();
-<<<<<<< HEAD
       expect(wrapper.instance().getContext().uniforms.model).toEqual(
-        intialModel
-=======
-      expect(wrapper.instance().getChildContext().uniforms.model).toEqual(
         intialModel,
->>>>>>> d3f7f852
       );
     });
 
     it('resets state `changedMap`', () => {
       wrapper.instance().reset();
-<<<<<<< HEAD
       expect(wrapper.instance().getContext().uniforms.state.changedMap).toEqual(
-        {}
+        {},
       );
-=======
-      expect(
-        wrapper.instance().getChildContext().uniforms.state.changedMap,
-      ).toEqual({});
->>>>>>> d3f7f852
     });
 
     it('resets state `changed`', () => {
       wrapper.instance().reset();
-<<<<<<< HEAD
       expect(wrapper.instance().getContext().uniforms.state.changed).toEqual(
-        false
+        false,
       );
-=======
-      expect(
-        wrapper.instance().getChildContext().uniforms.state.changed,
-      ).toEqual(false);
->>>>>>> d3f7f852
     });
   });
 
