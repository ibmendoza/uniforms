{
  "name": "uniforms-antd",
  "version": "2.6.2",
  "license": "MIT",
  "main": "index.js",
  "module": "es6/index.js",
  "description": "Ant Design UI components for uniforms.",
  "repository": "https://github.com/vazco/uniforms/tree/master/packages/uniforms-antd",
  "bugs": "https://github.com/vazco/uniforms/issues",
  "keywords": [
    "antd",
    "form",
    "forms",
    "meteor",
    "react",
    "react-component",
    "schema",
    "validation"
  ],
  "files": [
    "*.d.ts",
    "*.js",
    "es6/*.d.ts",
    "es6/*.js",
    "src/*.ts",
    "src/*.tsx"
  ],
  "peerDependencies": {
    "antd": "^3.0.0 || ^2.7.0",
    "react": "^16.8.0"
  },
  "dependencies": {
    "invariant": "^2.0.0",
    "lodash": "^4.0.0",
<<<<<<< HEAD
    "tslib": "^1.0.0",
    "uniforms": "^2.6.1",
=======
    "prop-types": "^15.5.7",
    "tslib": "^1.10.0",
    "uniforms": "^2.6.2",
>>>>>>> 1edc7a4b
    "warning": "^4.0.0"
  }
}<|MERGE_RESOLUTION|>--- conflicted
+++ resolved
@@ -32,14 +32,8 @@
   "dependencies": {
     "invariant": "^2.0.0",
     "lodash": "^4.0.0",
-<<<<<<< HEAD
-    "tslib": "^1.0.0",
-    "uniforms": "^2.6.1",
-=======
-    "prop-types": "^15.5.7",
     "tslib": "^1.10.0",
     "uniforms": "^2.6.2",
->>>>>>> 1edc7a4b
     "warning": "^4.0.0"
   }
 }