import React from 'react';
import Tooltip from 'antd/lib/tooltip';
<<<<<<< HEAD
=======
import { ListAddField, ListField, ListItemField } from 'uniforms-antd';
import { mount } from 'enzyme';
>>>>>>> d1ad958f

import createContext from './_createContext';
import mount from './_mount';

test('<ListField> - works', () => {
  const element = <ListField name="x" />;
  const wrapper = mount(
    element,
    createContext({ x: { type: Array }, 'x.$': { type: String } })
  );

  expect(wrapper.find(ListField)).toHaveLength(1);
});

test('<ListField> - renders ListAddField', () => {
  const element = <ListField name="x" label="ListFieldLabel" />;
  const wrapper = mount(
    element,
    createContext({ x: { type: Array }, 'x.$': { type: String } })
  );

  expect(wrapper.find(ListAddField)).toHaveLength(1);
  expect(wrapper.find(ListAddField).prop('name')).toBe('x.$');
});

test('<ListField> - renders correct label and info (specified)', () => {
  const element = (
    <ListField name="x" label="ListFieldLabel" info="ListFieldInfo" />
  );
  const wrapper = mount(
    element,
    createContext({ x: { type: Array }, 'x.$': { type: String } })
  );

  expect(wrapper.find(Tooltip)).toHaveLength(1);
  expect(wrapper.find(Tooltip).prop('title')).toBe('ListFieldInfo');
});

test('<ListField> - renders correct label (specified)', () => {
  const element = <ListField name="x" label="ListFieldLabel" />;
  const wrapper = mount(
    element,
    createContext({ x: { type: Array }, 'x.$': { type: String } })
  );

  expect(
    wrapper
      .find('div > div')
      .at(0)
      .text()
  ).toEqual(expect.stringContaining('ListFieldLabel'));
});

test('<ListField> - renders correct numer of items with initialCount (specified)', () => {
  const element = <ListField name="x" initialCount={3} />;
  const wrapper = mount(
    element,
    createContext({ x: { type: Array }, 'x.$': { type: String } })
  );

  expect(wrapper.find('input')).toHaveLength(3);
});

test('<ListField> - passes itemProps to its children', () => {
  const element = (
    <ListField name="x" initialCount={3} itemProps={{ 'data-xyz': 1 }} />
  );
  const wrapper = mount(
    element,
    createContext({ x: { type: Array }, 'x.$': { type: String } })
  );

  expect(
    wrapper
      .find(ListItemField)
      .first()
      .prop('data-xyz')
  ).toBe(1);
});

test('<ListField> - renders children (specified)', () => {
  const Child = jest.fn(() => null);

  const element = (
    <ListField name="x" initialCount={2}>
      <Child />
    </ListField>
  );
  mount(
    element,
    createContext({ x: { type: Array }, 'x.$': { type: String } })
  );

  expect(Child).toHaveBeenCalledTimes(2);
});

test('<ListField> - renders children with correct name (children)', () => {
  const Child = jest.fn(() => <div />);

  const element = (
    <ListField name="x" initialCount={2}>
      <Child name="$" />
    </ListField>
  );
  const wrapper = mount(
    element,
    createContext({ x: { type: Array }, 'x.$': { type: String } })
  );

  expect(
    wrapper
      .find(Child)
      .at(0)
      .prop('name')
  ).toBe('x.0');
  expect(
    wrapper
      .find(Child)
      .at(1)
      .prop('name')
  ).toBe('x.1');
});

test('<ListField> - renders children with correct name (value)', () => {
  const element = <ListField name="x" initialCount={2} />;
  const wrapper = mount(
    element,
    createContext({ x: { type: Array }, 'x.$': { type: String } })
  );

  expect(
    wrapper
      .find(ListItemField)
      .at(0)
      .prop('name')
  ).toBe('x.0');
  expect(
    wrapper
      .find(ListItemField)
      .at(1)
      .prop('name')
  ).toBe('x.1');
});

test('<ListField> - renders correct error text (specified)', () => {
  const error = new Error();
  const element = (
    <ListField name="x" error={error} errorMessage="Error" showInlineError />
  );
  const wrapper = mount(
    element,
    createContext({ x: { type: Array }, 'x.$': { type: String } })
  );

  expect(
    wrapper
      .find('div > div')
      .at(0)
      .text()
  ).toBe('Error');
});<|MERGE_RESOLUTION|>--- conflicted
+++ resolved
@@ -1,10 +1,6 @@
 import React from 'react';
 import Tooltip from 'antd/lib/tooltip';
-<<<<<<< HEAD
-=======
 import { ListAddField, ListField, ListItemField } from 'uniforms-antd';
-import { mount } from 'enzyme';
->>>>>>> d1ad958f
 
 import createContext from './_createContext';
 import mount from './_mount';
