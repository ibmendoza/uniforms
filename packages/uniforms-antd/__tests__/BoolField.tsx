--- conflicted
+++ resolved
@@ -1,11 +1,7 @@
 import Checkbox from 'antd/lib/checkbox';
 import React from 'react';
 import Switch from 'antd/lib/switch';
-<<<<<<< HEAD
-=======
 import { BoolField } from 'uniforms-antd';
-import { mount } from 'enzyme';
->>>>>>> d1ad958f
 
 import createContext from './_createContext';
 import mount from './_mount';
