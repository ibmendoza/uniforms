import DatePicker from 'antd/lib/date-picker';
import React from 'react';
import moment from 'moment';
<<<<<<< HEAD
=======
import { DateField } from 'uniforms-antd';
import { mount } from 'enzyme';
>>>>>>> d1ad958f

import createContext from './_createContext';
import mount from './_mount';

test('<DateField> - renders an input', () => {
  const element = <DateField name="x" />;
  const wrapper = mount(element, createContext({ x: { type: Date } }));

  expect(wrapper.find(DatePicker)).toHaveLength(1);
});

test('<DateField> - renders a input with correct id (inherited)', () => {
  const element = <DateField name="x" />;
  const wrapper = mount(element, createContext({ x: { type: Date } }));

  expect(wrapper.find(DatePicker)).toHaveLength(1);
  expect(wrapper.find(DatePicker).prop('id')).toBeTruthy();
});

test('<DateField> - renders a input with correct id (specified)', () => {
  const element = <DateField name="x" id="y" />;
  const wrapper = mount(element, createContext({ x: { type: Date } }));

  expect(wrapper.find(DatePicker)).toHaveLength(1);
  expect(wrapper.find(DatePicker).prop('id')).toBe('y');
});

test('<DateField> - renders a input with correct name', () => {
  const element = <DateField name="x" />;
  const wrapper = mount(element, createContext({ x: { type: Date } }));

  expect(wrapper.find(DatePicker)).toHaveLength(1);
  expect(wrapper.find(DatePicker).prop('name')).toBe('x');
});

test('<DateField> - renders an input with correct disabled state', () => {
  const element = <DateField name="x" disabled />;
  const wrapper = mount(element, createContext({ x: { type: Date } }));

  expect(wrapper.find(DatePicker)).toHaveLength(1);
  expect(wrapper.find(DatePicker).prop('disabled')).toBe(true);
});

test('<DateField> - renders a input with correct label (specified)', () => {
  const element = <DateField name="x" label="DateFieldLabel" />;
  const wrapper = mount(element, createContext({ x: { type: Date } }));

  expect(wrapper.find('label')).toHaveLength(1);
  expect(wrapper.find('label').text()).toBe('DateFieldLabel');
});

test('<DateField> - renders a input with correct value (default)', () => {
  const element = <DateField name="x" />;
  const wrapper = mount(element, createContext({ x: { type: Date } }));

  expect(wrapper.find(DatePicker)).toHaveLength(1);
  expect(wrapper.find(DatePicker).prop('value')).toBe(undefined);
});

test('<DateField> - renders a input with correct value (model)', () => {
  const now = moment();
  const element = <DateField name="x" />;
  const wrapper = mount(
    element,
    createContext({ x: { type: Date } }, { model: { x: now } })
  );

  expect(wrapper.find(DatePicker)).toHaveLength(1);
  expect(wrapper.find(DatePicker).prop('value')).toEqual(now);
});

test('<DateField> - renders a input with correct value (specified)', () => {
  const now = moment();
  const element = <DateField name="x" value={now} />;
  const wrapper = mount(element, createContext({ x: { type: Date } }));

  expect(wrapper.find(DatePicker)).toHaveLength(1);
  expect(wrapper.find(DatePicker).prop('value')).toEqual(now);
});

test('<DateField> - renders a input which correctly reacts on change', () => {
  const onChange = jest.fn();

  const now = moment();
  const element = <DateField name="x" />;
  const wrapper = mount(
    element,
    createContext({ x: { type: Date } }, { onChange })
  );

  expect(wrapper.find(DatePicker)).toHaveLength(1);
  expect(wrapper.find(DatePicker).prop('onChange')(now)).toBeFalsy();
  expect(onChange).toHaveBeenLastCalledWith('x', now.toDate());
});

test('<DateField> - renders a input which correctly reacts on change (empty)', () => {
  const onChange = jest.fn();

  const element = <DateField name="x" />;
  const wrapper = mount(
    element,
    createContext({ x: { type: Date } }, { onChange })
  );

  expect(wrapper.find(DatePicker)).toHaveLength(1);
  expect(wrapper.find(DatePicker).prop('onChange')(undefined)).toBeFalsy();
  expect(onChange).toHaveBeenLastCalledWith('x', undefined);
});

test('<DateField> - renders a wrapper with unknown props', () => {
  const element = <DateField name="x" data-x="x" data-y="y" data-z="z" />;
  const wrapper = mount(element, createContext({ x: { type: Date } }));

  expect(wrapper.find(DatePicker).prop('data-x')).toBe('x');
  expect(wrapper.find(DatePicker).prop('data-y')).toBe('y');
  expect(wrapper.find(DatePicker).prop('data-z')).toBe('z');
});<|MERGE_RESOLUTION|>--- conflicted
+++ resolved
@@ -1,11 +1,7 @@
 import DatePicker from 'antd/lib/date-picker';
 import React from 'react';
 import moment from 'moment';
-<<<<<<< HEAD
-=======
 import { DateField } from 'uniforms-antd';
-import { mount } from 'enzyme';
->>>>>>> d1ad958f
 
 import createContext from './_createContext';
 import mount from './_mount';
