import Form from 'antd/lib/form';
import React from 'react';
import Tooltip from 'antd/lib/tooltip';
<<<<<<< HEAD
import wrapField from 'uniforms-antd/wrapField';

import mount from './_mount';
=======
import { mount } from 'enzyme';
import { wrapField } from 'uniforms-antd';
>>>>>>> d1ad958f

test('<wrapField> - renders wrapper with label', () => {
  const element = wrapField({ label: 'Label' }, <div />);
  const wrapper = mount(element);

  expect(wrapper.find(Form.Item).prop('label').props.children[0]).toBe('Label');
});

test('<wrapField> - renders wrapper with label and info', () => {
  const element = wrapField({ label: 'Label', info: 'Info' }, <div />);
  const wrapper = mount(element);

  expect(wrapper.find(Tooltip).prop('title')).toBe('Info');
});

test('<wrapField> - renders wrapper with an error message', () => {
  const error = new Error();
  const element = wrapField(
    { error, showInlineError: true, errorMessage: 'Error' },
    <div />
  );
  const wrapper = mount(element);

  expect(wrapper.find(Form.Item).prop('help')).toBe('Error');
});

test('<wrapField> - renders wrapper with an error status', () => {
  const element = wrapField({}, <div />);
  const wrapper = mount(element);

  expect(wrapper.find(Form.Item).prop('validateStatus')).toBe(undefined);
});

test('<wrapField> - renders wrapper with an error status (error)', () => {
  const error = new Error();
  const element = wrapField({ error }, <div />);
  const wrapper = mount(element);

  expect(wrapper.find(Form.Item).prop('validateStatus')).toBe('error');
});

test('<wrapField> - renders wrapper with help text', () => {
  const element = wrapField({ help: 'Help' }, <div />);
  const wrapper = mount(element);

  expect(wrapper.find(Form.Item).prop('help')).toBe('Help');
});

test('<wrapField> - renders wrapper with extra text', () => {
  const element = wrapField({ extra: 'Extra' }, <div />);
  const wrapper = mount(element);

  expect(wrapper.find(Form.Item).prop('extra')).toBe('Extra');
});<|MERGE_RESOLUTION|>--- conflicted
+++ resolved
@@ -1,14 +1,9 @@
 import Form from 'antd/lib/form';
 import React from 'react';
 import Tooltip from 'antd/lib/tooltip';
-<<<<<<< HEAD
-import wrapField from 'uniforms-antd/wrapField';
+import { wrapField } from 'uniforms-antd';
 
 import mount from './_mount';
-=======
-import { mount } from 'enzyme';
-import { wrapField } from 'uniforms-antd';
->>>>>>> d1ad958f
 
 test('<wrapField> - renders wrapper with label', () => {
   const element = wrapField({ label: 'Label' }, <div />);
