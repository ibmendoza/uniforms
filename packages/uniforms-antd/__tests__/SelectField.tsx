import Radio from 'antd/lib/radio';
import React from 'react';
import Select from 'antd/lib/select';
<<<<<<< HEAD
import SelectField from 'uniforms-antd/SelectField';
=======
import { SelectField } from 'uniforms-antd';
import { mount } from 'enzyme';
>>>>>>> d1ad958f

import createContext from './_createContext';
import mount from './_mount';

test('<SelectField> - renders a select', () => {
  const element = <SelectField name="x" />;
  const wrapper = mount(
    element,
    createContext({ x: { type: String, allowedValues: ['a', 'b'] } })
  );

  expect(wrapper.find(Select)).toHaveLength(1);
});

test('<SelectField> - renders a select with correct disabled state', () => {
  const element = <SelectField name="x" disabled />;
  const wrapper = mount(
    element,
    createContext({ x: { type: String, allowedValues: ['a', 'b'] } })
  );

  expect(wrapper.find(Select)).toHaveLength(1);
  expect(wrapper.find(Select).prop('disabled')).toBe(true);
});

test('<SelectField> - renders a select with correct id (inherited)', () => {
  const element = <SelectField name="x" />;
  const wrapper = mount(
    element,
    createContext({ x: { type: String, allowedValues: ['a', 'b'] } })
  );

  expect(wrapper.find(Select)).toHaveLength(1);
  expect(wrapper.find(Select).prop('id')).toBeTruthy();
});

test('<SelectField> - renders a select with correct id (specified)', () => {
  const element = <SelectField name="x" id="y" />;
  const wrapper = mount(
    element,
    createContext({ x: { type: String, allowedValues: ['a', 'b'] } })
  );

  expect(wrapper.find(Select)).toHaveLength(1);
  expect(wrapper.find(Select).prop('id')).toBe('y');
});

test('<SelectField> - renders a select with correct name', () => {
  const element = <SelectField name="x" />;
  const wrapper = mount(
    element,
    createContext({ x: { type: String, allowedValues: ['a', 'b'] } })
  );

  expect(wrapper.find(Select)).toHaveLength(1);
  expect(wrapper.find(Select).prop('name')).toBe('x');
});

test('<SelectField> - renders a select with correct options', () => {
  const element = <SelectField name="x" open />;
  const wrapper = mount(
    element,
    createContext({ x: { type: String, allowedValues: ['a', 'b'] } })
  );

  expect(wrapper.find(Select)).toHaveLength(1);
  expect(wrapper.find(Select).prop('children')).toHaveLength(2);
  expect(wrapper.find(Select).prop('children')[0].props.value).toBe('a');
  expect(wrapper.find(Select).prop('children')[0].props.children).toBe('a');
  expect(wrapper.find(Select).prop('children')[1].props.value).toBe('b');
  expect(wrapper.find(Select).prop('children')[1].props.children).toBe('b');
});

test('<SelectField> - renders a select with correct options (transform)', () => {
  const element = (
    <SelectField name="x" open transform={x => x.toUpperCase()} />
  );
  const wrapper = mount(
    element,
    createContext({ x: { type: String, allowedValues: ['a', 'b'] } })
  );

  expect(wrapper.find(Select)).toHaveLength(1);
  expect(wrapper.find(Select).prop('children')).toHaveLength(2);
  expect(wrapper.find(Select).prop('children')[0].props.value).toBe('a');
  expect(wrapper.find(Select).prop('children')[0].props.children).toBe('A');
  expect(wrapper.find(Select).prop('children')[1].props.value).toBe('b');
  expect(wrapper.find(Select).prop('children')[1].props.children).toBe('B');
});

test('<SelectField> - renders a select with correct placeholder (implicit)', () => {
  const element = <SelectField name="x" placeholder="y" />;
  const wrapper = mount(
    element,
    createContext({ x: { type: String, allowedValues: ['a', 'b'] } })
  );

  expect(wrapper.find(Select)).toHaveLength(1);
  expect(wrapper.find(Select).prop('placeholder')).toBe('y');
  expect(wrapper.find(Select).prop('value')).toBe(undefined);
});

test('<SelectField> - renders a select with correct value (default)', () => {
  const element = <SelectField name="x" />;
  const wrapper = mount(
    element,
    createContext({ x: { type: String, allowedValues: ['a', 'b'] } })
  );

  expect(wrapper.find(Select)).toHaveLength(1);
  expect(wrapper.find(Select).prop('value')).toBe(undefined);
});

test('<SelectField> - renders a select with correct value (model)', () => {
  const element = <SelectField name="x" />;
  const wrapper = mount(
    element,
    createContext(
      { x: { type: String, allowedValues: ['a', 'b'] } },
      { model: { x: 'b' } }
    )
  );

  expect(wrapper.find(Select)).toHaveLength(1);
  expect(wrapper.find(Select).prop('value')).toBe('b');
});

test('<SelectField> - renders a select with correct value (specified)', () => {
  const element = <SelectField name="x" value="b" />;
  const wrapper = mount(
    element,
    createContext({ x: { type: String, allowedValues: ['a', 'b'] } })
  );

  expect(wrapper.find(Select)).toHaveLength(1);
  expect(wrapper.find(Select).prop('value')).toBe('b');
});

test('<SelectField> - renders a select which correctly reacts on change', () => {
  const onChange = jest.fn();

  const element = <SelectField name="x" />;
  const wrapper = mount(
    element,
    createContext(
      { x: { type: String, allowedValues: ['a', 'b'] } },
      { onChange }
    )
  );

  expect(wrapper.find(Select)).toHaveLength(1);
  expect(wrapper.find(Select).prop('onChange')('b')).toBeFalsy();
  expect(onChange).toHaveBeenLastCalledWith('x', 'b');
});

test('<SelectField> - renders a select which correctly reacts on change (array)', () => {
  const onChange = jest.fn();

  const element = <SelectField name="x" value={undefined} />;
  const wrapper = mount(
    element,
    createContext(
      {
        x: { type: Array },
        'x.$': { type: String, allowedValues: ['a', 'b'] }
      },
      { onChange }
    )
  );

  expect(wrapper.find(Select)).toHaveLength(1);
  expect(wrapper.find(Select).prop('onChange')(['b'])).toBeFalsy();
  expect(onChange).toHaveBeenLastCalledWith('x', ['b']);
});

test('<SelectField> - renders a select which correctly reacts on change (empty)', () => {
  const onChange = jest.fn();

  const element = <SelectField name="x" />;
  const wrapper = mount(
    element,
    createContext(
      { x: { type: String, allowedValues: ['a', 'b'] } },
      { onChange }
    )
  );

  expect(wrapper.find(Select)).toHaveLength(1);
  expect(wrapper.find(Select).prop('onChange')('')).toBeFalsy();
  expect(onChange).toHaveBeenLastCalledWith('x', '');
});

test('<SelectField> - renders a select which correctly reacts on change (same value)', () => {
  const onChange = jest.fn();

  const element = <SelectField name="x" />;
  const wrapper = mount(
    element,
    createContext(
      { x: { type: String, allowedValues: ['a', 'b'] } },
      { model: { x: 'b' }, onChange }
    )
  );

  expect(wrapper.find(Select)).toHaveLength(1);
  expect(wrapper.find(Select).prop('onChange')('b')).toBeFalsy();
  expect(onChange).toHaveBeenLastCalledWith('x', 'b');
});

test('<SelectField> - renders a wrapper with unknown props', () => {
  const element = <SelectField name="x" data-x="x" data-y="y" data-z="z" />;
  const wrapper = mount(
    element,
    createContext({ x: { type: String, allowedValues: ['a', 'b'] } })
  );

  expect(wrapper.find(Select).prop('data-x')).toBe('x');
  expect(wrapper.find(Select).prop('data-y')).toBe('y');
  expect(wrapper.find(Select).prop('data-z')).toBe('z');
});

test('<SelectField checkboxes> - renders a set of checkboxes', () => {
  const element = <SelectField checkboxes name="x" />;
  const wrapper = mount(
    element,
    createContext({ x: { type: String, allowedValues: ['a', 'b'] } })
  );

  expect(wrapper.find(Radio)).toHaveLength(2);
  expect(
    wrapper
      .find(Radio)
      .at(0)
      .prop('value')
  ).toBe('a');
  expect(
    wrapper
      .find(Radio)
      .at(1)
      .prop('value')
  ).toBe('b');
});

test('<SelectField checkboxes> - renders a set of checkboxes with correct disabled state', () => {
  const element = <SelectField checkboxes name="x" disabled />;
  const wrapper = mount(
    element,
    createContext({ x: { type: String, allowedValues: ['a', 'b'] } })
  );

  expect(wrapper.find(Radio.Group)).toHaveLength(1);
  expect(wrapper.find(Radio.Group).prop('disabled')).toBe(true);
});

test('<SelectField checkboxes> - renders a set of checkboxes with correct id (inherited)', () => {
  const element = <SelectField checkboxes name="x" />;
  const wrapper = mount(
    element,
    createContext({ x: { type: String, allowedValues: ['a', 'b'] } })
  );

  expect(wrapper.find(Radio.Group)).toHaveLength(1);
  expect(wrapper.find(Radio.Group).prop('id')).toBeTruthy();
});

test('<SelectField checkboxes> - renders a set of checkboxes with correct id (specified)', () => {
  const element = <SelectField checkboxes name="x" id="y" />;
  const wrapper = mount(
    element,
    createContext({ x: { type: String, allowedValues: ['a', 'b'] } })
  );

  expect(wrapper.find(Radio.Group)).toHaveLength(1);
  expect(wrapper.find(Radio.Group).prop('id')).toBe('y');
});

test('<SelectField checkboxes> - renders a set of checkboxes with correct name', () => {
  const element = <SelectField checkboxes name="x" />;
  const wrapper = mount(
    element,
    createContext({ x: { type: String, allowedValues: ['a', 'b'] } })
  );

  expect(wrapper.find(Radio.Group)).toHaveLength(1);
  expect(wrapper.find(Radio.Group).prop('name')).toBe('x');
});

test('<SelectField checkboxes> - renders a set of checkboxes with correct options', () => {
  const element = <SelectField checkboxes name="x" />;
  const wrapper = mount(
    element,
    createContext({ x: { type: String, allowedValues: ['a', 'b'] } })
  );

  expect(wrapper.find('label')).toHaveLength(2);
  expect(
    wrapper
      .find('label')
      .at(0)
      .text()
  ).toBe('a');
  expect(
    wrapper
      .find('label')
      .at(1)
      .text()
  ).toBe('b');
});

test('<SelectField checkboxes> - renders a set of checkboxes with correct options (transform)', () => {
  const element = (
    <SelectField checkboxes name="x" transform={x => x.toUpperCase()} />
  );
  const wrapper = mount(
    element,
    createContext({ x: { type: String, allowedValues: ['a', 'b'] } })
  );

  expect(wrapper.find('label')).toHaveLength(2);
  expect(
    wrapper
      .find('label')
      .at(0)
      .text()
  ).toBe('A');
  expect(
    wrapper
      .find('label')
      .at(1)
      .text()
  ).toBe('B');
});

test('<SelectField checkboxes> - renders a set of checkboxes with correct value (default)', () => {
  const element = <SelectField checkboxes name="x" />;
  const wrapper = mount(
    element,
    createContext({ x: { type: String, allowedValues: ['a', 'b'] } })
  );

  expect(wrapper.find('input')).toHaveLength(2);
  expect(
    wrapper
      .find('input')
      .at(0)
      .prop('checked')
  ).toBe(false);
  expect(
    wrapper
      .find('input')
      .at(1)
      .prop('checked')
  ).toBe(false);
});

test('<SelectField checkboxes> - renders a set of checkboxes with correct value (model)', () => {
  const element = <SelectField checkboxes name="x" />;
  const wrapper = mount(
    element,
    createContext(
      { x: { type: String, allowedValues: ['a', 'b'] } },
      { model: { x: 'b' } }
    )
  );

  expect(wrapper.find('input')).toHaveLength(2);
  expect(
    wrapper
      .find('input')
      .at(0)
      .prop('checked')
  ).toBe(false);
  expect(
    wrapper
      .find('input')
      .at(1)
      .prop('checked')
  ).toBe(true);
});

test('<SelectField checkboxes> - renders a set of checkboxes with correct value (specified)', () => {
  const element = <SelectField checkboxes name="x" value="b" />;
  const wrapper = mount(
    element,
    createContext({ x: { type: String, allowedValues: ['a', 'b'] } })
  );

  expect(wrapper.find('input')).toHaveLength(2);
  expect(
    wrapper
      .find('input')
      .at(0)
      .prop('checked')
  ).toBe(false);
  expect(
    wrapper
      .find('input')
      .at(1)
      .prop('checked')
  ).toBe(true);
});

test('<SelectField checkboxes> - renders a set of checkboxes which correctly reacts on change', () => {
  const onChange = jest.fn();

  const element = <SelectField checkboxes name="x" />;
  const wrapper = mount(
    element,
    createContext(
      { x: { type: String, allowedValues: ['a', 'b'] } },
      { onChange }
    )
  );

  expect(wrapper.find('input')).toHaveLength(2);
  expect(
    wrapper
      .find('input')
      .at(1)
      .simulate('change')
  ).toBeTruthy();
  expect(onChange).toHaveBeenLastCalledWith('x', 'b');
});

test('<SelectField checkboxes> - renders a set of checkboxes which correctly reacts on change (array check)', () => {
  const onChange = jest.fn();

  const element = <SelectField checkboxes name="x" />;
  const wrapper = mount(
    element,
    createContext(
      {
        x: { type: Array },
        'x.$': { type: String, allowedValues: ['a', 'b'] }
      },
      { onChange }
    )
  );

  expect(wrapper.find('input')).toHaveLength(2);
  expect(
    wrapper
      .find('input')
      .at(1)
      .simulate('change')
  ).toBeTruthy();
  expect(onChange).toHaveBeenLastCalledWith('x', ['b']);
});

test('<SelectField checkboxes> - renders a set of checkboxes which correctly reacts on change (array uncheck)', () => {
  const onChange = jest.fn();

  const element = <SelectField checkboxes name="x" value={['b']} />;
  const wrapper = mount(
    element,
    createContext(
      {
        x: { type: Array },
        'x.$': { type: String, allowedValues: ['a', 'b'] }
      },
      { onChange }
    )
  );

  expect(wrapper.find('input')).toHaveLength(2);
  expect(
    wrapper
      .find('input')
      .at(1)
      .simulate('change')
  ).toBeTruthy();
  expect(onChange).toHaveBeenLastCalledWith('x', []);
});

test('<SelectField checkboxes> - renders a set of checkboxes which correctly reacts on change (same value)', () => {
  const onChange = jest.fn();

  const element = <SelectField checkboxes name="x" />;
  const wrapper = mount(
    element,
    createContext(
      { x: { type: String, allowedValues: ['a', 'b'] } },
      { model: { x: 'b' }, onChange }
    )
  );

  expect(wrapper.find('input')).toHaveLength(2);
  expect(
    wrapper
      .find('input')
      .at(0)
      .simulate('change')
  ).toBeTruthy();
  expect(onChange).toHaveBeenLastCalledWith('x', 'a');
});

test('<SelectField checkboxes> - renders a label', () => {
  const element = <SelectField checkboxes name="x" label="y" />;
  const wrapper = mount(
    element,
    createContext({ x: { type: String, allowedValues: ['a', 'b'] } })
  );

  expect(wrapper.find('label')).toHaveLength(3);
  expect(
    wrapper
      .find('label')
      .at(0)
      .text()
  ).toBe('y');
});

test('<SelectField checkboxes> - renders a wrapper with unknown props', () => {
  const element = (
    <SelectField checkboxes name="x" data-x="x" data-y="y" data-z="z" />
  );
  const wrapper = mount(
    element,
    createContext({ x: { type: String, allowedValues: ['a', 'b'] } })
  );

  expect(wrapper.find(Radio.Group).prop('data-x')).toBe('x');
  expect(wrapper.find(Radio.Group).prop('data-y')).toBe('y');
  expect(wrapper.find(Radio.Group).prop('data-z')).toBe('z');
});<|MERGE_RESOLUTION|>--- conflicted
+++ resolved
@@ -1,12 +1,7 @@
 import Radio from 'antd/lib/radio';
 import React from 'react';
 import Select from 'antd/lib/select';
-<<<<<<< HEAD
-import SelectField from 'uniforms-antd/SelectField';
-=======
 import { SelectField } from 'uniforms-antd';
-import { mount } from 'enzyme';
->>>>>>> d1ad958f
 
 import createContext from './_createContext';
 import mount from './_mount';
