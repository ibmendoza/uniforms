import React, { useContext } from 'react';
import { context, filterDOMProps } from 'uniforms';

<<<<<<< HEAD
function ErrorsField({ children, ...props }) {
  const { error, schema } = useContext(context).uniforms;

  return !error && !children ? null : (
=======
const ErrorsField = (
  { children, ...props }: any,
  { uniforms: { error, schema } },
) =>
  !error && !children ? (
    nothing
  ) : (
>>>>>>> 45c7ccc8
    <div {...filterDOMProps(props)}>
      {children}
      <ul>
        {schema.getErrorMessages(error).map((message, index) => (
          <li key={index} style={{ margin: '3px' }}>
            {message}
          </li>
        ))}
      </ul>
    </div>
  );
<<<<<<< HEAD
}
=======
>>>>>>> 45c7ccc8

ErrorsField.contextTypes = BaseField.contextTypes;
ErrorsField.defaultProps = {
  style: {
    backgroundColor: 'rgba(255, 85, 0, 0.2)',
    border: '1px solid rgb(255, 85, 0)',
    borderRadius: '7px',
    margin: '20px 0px',
    padding: '10px',
  },
};

export default ErrorsField;<|MERGE_RESOLUTION|>--- conflicted
+++ resolved
@@ -1,20 +1,10 @@
 import React, { useContext } from 'react';
 import { context, filterDOMProps } from 'uniforms';
 
-<<<<<<< HEAD
 function ErrorsField({ children, ...props }) {
   const { error, schema } = useContext(context).uniforms;
 
   return !error && !children ? null : (
-=======
-const ErrorsField = (
-  { children, ...props }: any,
-  { uniforms: { error, schema } },
-) =>
-  !error && !children ? (
-    nothing
-  ) : (
->>>>>>> 45c7ccc8
     <div {...filterDOMProps(props)}>
       {children}
       <ul>
@@ -26,12 +16,8 @@
       </ul>
     </div>
   );
-<<<<<<< HEAD
 }
-=======
->>>>>>> 45c7ccc8
 
-ErrorsField.contextTypes = BaseField.contextTypes;
 ErrorsField.defaultProps = {
   style: {
     backgroundColor: 'rgba(255, 85, 0, 0.2)',
