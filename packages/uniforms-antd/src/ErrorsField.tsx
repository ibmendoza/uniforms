--- conflicted
+++ resolved
@@ -1,18 +1,10 @@
 import React, { useContext } from 'react';
 import { context, filterDOMProps, nothing } from 'uniforms';
 
-<<<<<<< HEAD
 function ErrorsField({ children, ...props }) {
   const { error, schema } = useContext(context).uniforms;
 
   return !error && !children ? (
-=======
-const ErrorsField = (
-  { children, ...props }: any,
-  { uniforms: { error, schema } }: any,
-) =>
-  !error && !children ? (
->>>>>>> d3f7f852
     nothing
   ) : (
     <div {...filterDOMProps(props)}>
