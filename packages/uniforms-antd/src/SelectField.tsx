import CheckboxGroup from 'antd/lib/checkbox/Group';
import RadioGroup from 'antd/lib/radio/group';
import React from 'react';
import SelectAntDesign from 'antd/lib/select';
import { CheckboxGroupProps } from 'antd/lib/checkbox';
import { connectField, filterDOMProps, Override } from 'uniforms';
import { RadioGroupProps } from 'antd/lib/radio';
import { SelectInputProps } from '@material-ui/core/Select/SelectInput';

import wrapField from './wrapField';

// SelectAntD does not recognize prop 'name'
const SelectAntD: any = SelectAntDesign;

type CheckboxesProps = Override<
  CheckboxGroupProps | RadioGroupProps,
  {
    allowedValues: string[];
    fieldType?: typeof Array | any;
    id: string;
    onChange(
      value?: string | boolean[] | number | { [key: string]: any },
    ): void;
    transform?: (value?: string) => string;
  }
>;

function renderCheckboxes(props: CheckboxesProps) {
  const Group = props.fieldType === Array ? CheckboxGroup : RadioGroup;
  const checkboxProps = {
    disabled: props.disabled,
    id: props.id,
    name: props.name,
    onChange:
      props.fieldType === Array
        ? value => props.onChange && props.onChange(value)
        : event => props.onChange && props.onChange(event.target.value),
    options: props.allowedValues.map(value => {
      return {
        label: props.transform ? props.transform(value) : value,
        value,
      };
    }),
    value: props.value,
    ...filterDOMProps(props),
  };
  return <Group {...checkboxProps} />;
}

type SelectProps = {
  allowedValues?: string[];
  fieldType?: typeof Array | any;
  id: string;
  onChange: (value?: string | string[]) => void;
  placeholder: string;
  required?: boolean;
  transform?: (value?: string) => string;
} & SelectInputProps;

function renderSelect(props: SelectProps) {
  return (
    <SelectAntD
      allowClear={!props.required}
      disabled={props.disabled}
      id={props.id}
      mode={props.fieldType === Array ? 'multiple' : undefined}
      name={props.name}
      onChange={value => props.onChange(value)}
      placeholder={props.placeholder}
      ref={props.inputRef}
      value={props.value || (props.fieldType === Array ? [] : undefined)}
      {...filterDOMProps(props)}
    >
      {props.allowedValues!.map(value => (
        <SelectAntD.Option key={value} value={value}>
          {props.transform ? props.transform(value) : value}
        </SelectAntD.Option>
      ))}
    </SelectAntD>
  );
}

<<<<<<< HEAD
export type SelectFieldProps = { checkboxes?: boolean } & (
  | CheckboxesProps
  | SelectProps
=======
const renderSelect = props => (
  <SelectAntD
    allowClear={!props.required}
    disabled={props.disabled}
    id={props.id}
    mode={props.fieldType === Array ? 'multiple' : undefined}
    name={props.name}
    onChange={value => props.onChange(value)}
    placeholder={props.placeholder}
    ref={props.inputRef}
    value={
      props.fieldType === Array
        ? props.value
          ? props.value.filter(value => value !== undefined)
          : []
        : props.value
    }
    {...filterDOMProps(props)}
  >
    {props.allowedValues.map(value => (
      <SelectAntD.Option key={value} value={value}>
        {props.transform ? props.transform(value) : value}
      </SelectAntD.Option>
    ))}
  </SelectAntD>
>>>>>>> d535c491
);

function Select({ checkboxes, ...props }: SelectFieldProps) {
  return wrapField(
    props,
    checkboxes
      ? renderCheckboxes(props as CheckboxesProps)
      : renderSelect(props as SelectProps),
  );
}

export default connectField(Select);<|MERGE_RESOLUTION|>--- conflicted
+++ resolved
@@ -68,7 +68,13 @@
       onChange={value => props.onChange(value)}
       placeholder={props.placeholder}
       ref={props.inputRef}
-      value={props.value || (props.fieldType === Array ? [] : undefined)}
+      value={
+        props.fieldType === Array
+          ? Array.isArray(props.value)
+            ? props.value.filter(value => value !== undefined)
+            : []
+          : props.value
+      }
       {...filterDOMProps(props)}
     >
       {props.allowedValues!.map(value => (
@@ -80,37 +86,9 @@
   );
 }
 
-<<<<<<< HEAD
 export type SelectFieldProps = { checkboxes?: boolean } & (
   | CheckboxesProps
   | SelectProps
-=======
-const renderSelect = props => (
-  <SelectAntD
-    allowClear={!props.required}
-    disabled={props.disabled}
-    id={props.id}
-    mode={props.fieldType === Array ? 'multiple' : undefined}
-    name={props.name}
-    onChange={value => props.onChange(value)}
-    placeholder={props.placeholder}
-    ref={props.inputRef}
-    value={
-      props.fieldType === Array
-        ? props.value
-          ? props.value.filter(value => value !== undefined)
-          : []
-        : props.value
-    }
-    {...filterDOMProps(props)}
-  >
-    {props.allowedValues.map(value => (
-      <SelectAntD.Option key={value} value={value}>
-        {props.transform ? props.transform(value) : value}
-      </SelectAntD.Option>
-    ))}
-  </SelectAntD>
->>>>>>> d535c491
 );
 
 function Select({ checkboxes, ...props }: SelectFieldProps) {
