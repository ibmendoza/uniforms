import { BaseForm } from 'uniforms';

<<<<<<< HEAD
function AntD(parent: any): any {
  return class extends parent {
    static AntD = AntD;

    static displayName = `AntD${parent.displayName}`;
  };
}
=======
const AntD = (parent: any): any => {
  class _ extends parent {
    static AntD = AntD;

    static displayName = `AntD${parent.displayName}`;
  }

  return _;
};
>>>>>>> d535c491

export default AntD(BaseForm);<|MERGE_RESOLUTION|>--- conflicted
+++ resolved
@@ -1,15 +1,6 @@
 import { BaseForm } from 'uniforms';
 
-<<<<<<< HEAD
 function AntD(parent: any): any {
-  return class extends parent {
-    static AntD = AntD;
-
-    static displayName = `AntD${parent.displayName}`;
-  };
-}
-=======
-const AntD = (parent: any): any => {
   class _ extends parent {
     static AntD = AntD;
 
@@ -17,7 +8,6 @@
   }
 
   return _;
-};
->>>>>>> d535c491
+}
 
 export default AntD(BaseForm);