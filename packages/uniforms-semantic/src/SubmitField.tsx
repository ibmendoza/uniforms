--- conflicted
+++ resolved
@@ -1,19 +1,8 @@
 import React, { HTMLProps, Ref } from 'react';
 import classnames from 'classnames';
 import { filterDOMProps, useForm } from 'uniforms';
-<<<<<<< HEAD
-=======
 
 type SubmitFieldProps = {
-  disabled?: boolean;
-  inputRef?: Ref<HTMLInputElement>;
-  value?: string;
-  name: string;
-} & HTMLProps<HTMLInputElement>;
->>>>>>> 94b5c21a
-
-type SubmitFieldProps = {
-  className?: string;
   disabled?: boolean;
   inputRef?: Ref<HTMLInputElement>;
   value?: string;
@@ -26,11 +15,7 @@
   value,
   name,
   ...props
-<<<<<<< HEAD
 }: SubmitFieldProps) {
-=======
-}: SubmitFieldProps) => {
->>>>>>> 94b5c21a
   const { error, state } = useForm();
 
   return (
