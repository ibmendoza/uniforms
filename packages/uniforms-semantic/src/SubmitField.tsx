<<<<<<< HEAD
import React, { useContext } from 'react';
import classnames from 'classnames';
import context from 'uniforms/context';
import filterDOMProps from 'uniforms/filterDOMProps';
=======
import React from 'react';
import classnames from 'classnames';
import { BaseField, filterDOMProps } from 'uniforms';
>>>>>>> d1ad958f

const SubmitField = ({ className, disabled, inputRef, value, ...props }) => {
  const { error, state } = useContext(context).uniforms;

  return (
    <input
      className={classnames('ui', className, 'button')}
      disabled={disabled === undefined ? !!(error || state.disabled) : disabled}
      ref={inputRef}
      type="submit"
      {...(value ? { value } : {})}
      {...filterDOMProps(props)}
    />
  );
};

export default SubmitField;<|MERGE_RESOLUTION|>--- conflicted
+++ resolved
@@ -1,13 +1,6 @@
-<<<<<<< HEAD
 import React, { useContext } from 'react';
 import classnames from 'classnames';
-import context from 'uniforms/context';
-import filterDOMProps from 'uniforms/filterDOMProps';
-=======
-import React from 'react';
-import classnames from 'classnames';
-import { BaseField, filterDOMProps } from 'uniforms';
->>>>>>> d1ad958f
+import { context, filterDOMProps } from 'uniforms';
 
 const SubmitField = ({ className, disabled, inputRef, value, ...props }) => {
   const { error, state } = useContext(context).uniforms;
