import classnames from 'classnames';
import React, { HTMLProps, Ref } from 'react';
import { connectField, filterDOMProps, Override } from 'uniforms';

export type BoolFieldProps = Override<
  HTMLProps<HTMLDivElement>,
  {
    error?: boolean;
    errorMessage?: string;
    inputRef?: Ref<HTMLInputElement>;
    onChange(value?: boolean): void;
    showInlineError?: boolean;
    value?: boolean;
  }
>;

function Bool({
  className,
  disabled,
  error,
  errorMessage,
  id,
  inputRef,
  label,
  name,
  onChange,
  required,
  showInlineError,
  value,
  wrapClassName,
  ...props
<<<<<<< HEAD
}: BoolFieldProps) {
  return (
    <div
      className={classnames(className, { disabled, error, required }, 'field')}
      {...filterDOMProps(props)}
    >
      <div className="ui checkbox">
        <input
          checked={value || false}
          className="hidden"
          disabled={disabled}
          id={id}
          name={name}
          onChange={() => onChange(!value)}
          ref={inputRef}
          type="checkbox"
        />
=======
}) => (
  <div
    className={classnames(className, { disabled, error, required }, 'field')}
    {...filterDOMProps(props)}
  >
    <div
      className={classnames(
        'ui',
        wrapClassName,
        !label && 'fitted',
        'checkbox',
      )}
    >
      <input
        checked={value}
        className="hidden"
        disabled={disabled}
        id={id}
        name={name}
        onChange={() => onChange(!value)}
        ref={inputRef}
        type="checkbox"
      />

      {!!label && <label htmlFor={id}>{label}</label>}
    </div>
>>>>>>> d535c491

        <label htmlFor={id}>{label}</label>
      </div>

      {!!(error && showInlineError) && (
        <div>
          <div className="ui red basic pointing label">{errorMessage}</div>
        </div>
      )}
    </div>
  );
}
export default connectField(Bool);<|MERGE_RESOLUTION|>--- conflicted
+++ resolved
@@ -11,6 +11,7 @@
     onChange(value?: boolean): void;
     showInlineError?: boolean;
     value?: boolean;
+    wrapClassName?: string;
   }
 >;
 
@@ -29,14 +30,20 @@
   value,
   wrapClassName,
   ...props
-<<<<<<< HEAD
 }: BoolFieldProps) {
   return (
     <div
       className={classnames(className, { disabled, error, required }, 'field')}
       {...filterDOMProps(props)}
     >
-      <div className="ui checkbox">
+      <div
+        className={classnames(
+          'ui',
+          wrapClassName,
+          !label && 'fitted',
+          'checkbox',
+        )}
+      >
         <input
           checked={value || false}
           className="hidden"
@@ -47,36 +54,8 @@
           ref={inputRef}
           type="checkbox"
         />
-=======
-}) => (
-  <div
-    className={classnames(className, { disabled, error, required }, 'field')}
-    {...filterDOMProps(props)}
-  >
-    <div
-      className={classnames(
-        'ui',
-        wrapClassName,
-        !label && 'fitted',
-        'checkbox',
-      )}
-    >
-      <input
-        checked={value}
-        className="hidden"
-        disabled={disabled}
-        id={id}
-        name={name}
-        onChange={() => onChange(!value)}
-        ref={inputRef}
-        type="checkbox"
-      />
 
-      {!!label && <label htmlFor={id}>{label}</label>}
-    </div>
->>>>>>> d535c491
-
-        <label htmlFor={id}>{label}</label>
+        {!!label && <label htmlFor={id}>{label}</label>}
       </div>
 
       {!!(error && showInlineError) && (
