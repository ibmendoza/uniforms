import React from 'react';
<<<<<<< HEAD
import TextField from 'uniforms-semantic/TextField';
=======
import { TextField } from 'uniforms-semantic';
import { mount } from 'enzyme';
>>>>>>> d1ad958f

import createContext from './_createContext';
import mount from './_mount';

test('<TextField> - renders an input', () => {
  const element = <TextField name="x" />;
  const wrapper = mount(element, createContext({ x: { type: String } }));

  expect(wrapper.find('input')).toHaveLength(1);
});

test('<TextField> - renders an input with correct disabled state', () => {
  const element = <TextField name="x" disabled />;
  const wrapper = mount(element, createContext({ x: { type: String } }));

  expect(wrapper.find('input')).toHaveLength(1);
  expect(wrapper.find('input').prop('disabled')).toBe(true);
});

test('<TextField> - renders an input with correct id (inherited)', () => {
  const element = <TextField name="x" />;
  const wrapper = mount(element, createContext({ x: { type: String } }));

  expect(wrapper.find('input')).toHaveLength(1);
  expect(wrapper.find('input').prop('id')).toBeTruthy();
});

test('<TextField> - renders an input with correct id (specified)', () => {
  const element = <TextField name="x" id="y" />;
  const wrapper = mount(element, createContext({ x: { type: String } }));

  expect(wrapper.find('input')).toHaveLength(1);
  expect(wrapper.find('input').prop('id')).toBe('y');
});

test('<TextField> - renders an input with correct name', () => {
  const element = <TextField name="x" />;
  const wrapper = mount(element, createContext({ x: { type: String } }));

  expect(wrapper.find('input')).toHaveLength(1);
  expect(wrapper.find('input').prop('name')).toBe('x');
});

test('<TextField> - renders an input with correct placeholder', () => {
  const element = <TextField name="x" placeholder="y" />;
  const wrapper = mount(element, createContext({ x: { type: String } }));

  expect(wrapper.find('input')).toHaveLength(1);
  expect(wrapper.find('input').prop('placeholder')).toBe('y');
});

test('<TextField> - renders an input with correct type', () => {
  const element = <TextField name="x" />;
  const wrapper = mount(element, createContext({ x: { type: String } }));

  expect(wrapper.find('input')).toHaveLength(1);
  expect(wrapper.find('input').prop('type')).toBe('text');
});

test('<TextField> - renders an input with correct value (default)', () => {
  const element = <TextField name="x" />;
  const wrapper = mount(element, createContext({ x: { type: String } }));

  expect(wrapper.find('input')).toHaveLength(1);
  expect(wrapper.find('input').prop('value')).toBe('');
});

test('<TextField> - renders an input with correct value (model)', () => {
  const element = <TextField name="x" />;
  const wrapper = mount(
    element,
    createContext({ x: { type: String } }, { model: { x: 'y' } })
  );

  expect(wrapper.find('input')).toHaveLength(1);
  expect(wrapper.find('input').prop('value')).toBe('y');
});

test('<TextField> - renders an input with correct value (specified)', () => {
  const element = <TextField name="x" value="y" />;
  const wrapper = mount(element, createContext({ x: { type: String } }));

  expect(wrapper.find('input')).toHaveLength(1);
  expect(wrapper.find('input').prop('value')).toBe('y');
});

test('<TextField> - renders an input which correctly reacts on change', () => {
  const onChange = jest.fn();

  const element = <TextField name="x" />;
  const wrapper = mount(
    element,
    createContext({ x: { type: String } }, { onChange })
  );

  expect(wrapper.find('input')).toHaveLength(1);
  expect(
    wrapper.find('input').simulate('change', { target: { value: 'y' } })
  ).toBeTruthy();
  expect(onChange).toHaveBeenLastCalledWith('x', 'y');
});

test('<TextField> - renders an input which correctly reacts on change (empty)', () => {
  const onChange = jest.fn();

  const element = <TextField name="x" />;
  const wrapper = mount(
    element,
    createContext({ x: { type: String } }, { onChange })
  );

  expect(wrapper.find('input')).toHaveLength(1);
  expect(
    wrapper.find('input').simulate('change', { target: { value: '' } })
  ).toBeTruthy();
  expect(onChange).toHaveBeenLastCalledWith('x', '');
});

test('<TextField> - renders an input which correctly reacts on change (same value)', () => {
  const onChange = jest.fn();

  const element = <TextField name="x" />;
  const wrapper = mount(
    element,
    createContext({ x: { type: String } }, { model: { x: 'y' }, onChange })
  );

  expect(wrapper.find('input')).toHaveLength(1);
  expect(
    wrapper.find('input').simulate('change', { target: { value: 'y' } })
  ).toBeTruthy();
  expect(onChange).toHaveBeenLastCalledWith('x', 'y');
});

test('<TextField> - renders a label', () => {
  const element = <TextField name="x" label="y" />;
  const wrapper = mount(element, createContext({ x: { type: String } }));

  expect(wrapper.find('label')).toHaveLength(1);
  expect(wrapper.find('label').text()).toBe('y');
  expect(wrapper.find('label').prop('htmlFor')).toBe(
    wrapper.find('input').prop('id')
  );
});

test('<TextField> - renders a wrapper with unknown props', () => {
  const element = <TextField name="x" data-x="x" data-y="y" data-z="z" />;
  const wrapper = mount(element, createContext({ x: { type: String } }));

  expect(
    wrapper
      .find('div')
      .at(0)
      .prop('data-x')
  ).toBe('x');
  expect(
    wrapper
      .find('div')
      .at(0)
      .prop('data-y')
  ).toBe('y');
  expect(
    wrapper
      .find('div')
      .at(0)
      .prop('data-z')
  ).toBe('z');
});

test('<TextField> - renders correct error text (specified)', () => {
  const error = new Error();
  const element = (
    <TextField name="x" error={error} showInlineError errorMessage="Error" />
  );
  const wrapper = mount(element, createContext({ x: { type: String } }));

  expect(
    wrapper
      .children()
      .last()
      .text()
  ).toBe('Error');
});

test('<TextField> - renders correct error text (showInlineError=false)', () => {
  const error = new Error();
  const element = (
    <TextField
      name="x"
      error={error}
      showInlineError={false}
      errorMessage="Error"
    />
  );
  const wrapper = mount(element, createContext({ x: { type: String } }));

  expect(
    wrapper
      .children()
      .last()
      .text()
  ).not.toBe('Error');
});

test('<TextField> - renders a icon', () => {
  const element = <TextField name="x" icon="small home" />;
  const wrapper = mount(element, createContext({ x: { type: String } }));

  expect(wrapper.find('i')).toHaveLength(1);
});

test('<TextField> - renders a icon', () => {
  const element = <TextField name="x" iconLeft="small home" />;
  const wrapper = mount(element, createContext({ x: { type: String } }));

  expect(wrapper.find('i')).toHaveLength(1);
});

test('<TextField> - renders with a custom wrapClassName', () => {
  const element = <TextField name="x" wrapClassName="test-class-name" />;
  const wrapper = mount(element, createContext({ x: { type: String } }));

  expect(wrapper.find('.ui.input.test-class-name')).toHaveLength(1);
});<|MERGE_RESOLUTION|>--- conflicted
+++ resolved
@@ -1,10 +1,5 @@
 import React from 'react';
-<<<<<<< HEAD
-import TextField from 'uniforms-semantic/TextField';
-=======
 import { TextField } from 'uniforms-semantic';
-import { mount } from 'enzyme';
->>>>>>> d1ad958f
 
 import createContext from './_createContext';
 import mount from './_mount';
