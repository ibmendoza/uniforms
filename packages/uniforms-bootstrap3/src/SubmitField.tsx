--- conflicted
+++ resolved
@@ -4,7 +4,6 @@
 
 import gridClassName from './gridClassName';
 
-<<<<<<< HEAD
 const SubmitField = ({
   className,
   disabled,
@@ -13,22 +12,8 @@
   value,
   wrapClassName,
   ...props
-}) => {
+}: any) => {
   const { error, state } = useContext(context).uniforms;
-=======
-const SubmitField = (
-  {
-    className,
-    disabled,
-    inputClassName,
-    inputRef,
-    value,
-    wrapClassName,
-    ...props
-  }: any,
-  { uniforms: { error, state } },
-) => {
->>>>>>> 45c7ccc8
   const hasWrap = !!(state.grid || wrapClassName);
 
   const blockInput = (
