--- conflicted
+++ resolved
@@ -1,13 +1,8 @@
 import classnames from 'classnames';
 import { BaseForm } from 'uniforms';
 
-<<<<<<< HEAD
 function Bootstrap3(parent: any): any {
-  return class extends parent {
-=======
-const Bootstrap3 = (parent: any): any => {
   class _ extends parent {
->>>>>>> d535c491
     static Bootstrap3 = Bootstrap3;
 
     static displayName = `Bootstrap3${parent.displayName}`;
@@ -37,14 +32,9 @@
         ),
       };
     }
-<<<<<<< HEAD
-  };
-}
-=======
   }
 
   return _;
-};
->>>>>>> d535c491
+}
 
 export default Bootstrap3(BaseForm);