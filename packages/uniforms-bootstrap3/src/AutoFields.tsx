--- conflicted
+++ resolved
@@ -3,18 +3,10 @@
 
 import AutoField from './AutoField';
 
-<<<<<<< HEAD
-function AutoFields({ autoField, element, fields, omitFields, ...props }) {
+function AutoFields({ autoField, element, fields, omitFields, ...props }: any) {
   const { schema } = useContext(context).uniforms;
 
   return createElement(
-=======
-const AutoFields = (
-  { autoField, element, fields, omitFields, ...props }: any,
-  { uniforms: { schema } },
-) =>
-  createElement(
->>>>>>> 45c7ccc8
     element,
     props,
     (fields || schema.getSubfields())
@@ -23,19 +15,7 @@
         createElement(autoField, { key: field, name: field }),
       ),
   );
-<<<<<<< HEAD
 }
-=======
-
-AutoFields.contextTypes = AutoField.contextTypes;
-AutoFields.propTypes = {
-  autoField: PropTypes.oneOfType([PropTypes.func, PropTypes.string]),
-  element: PropTypes.oneOfType([PropTypes.func, PropTypes.string]),
-
-  fields: PropTypes.arrayOf(PropTypes.string),
-  omitFields: PropTypes.arrayOf(PropTypes.string),
-};
->>>>>>> 45c7ccc8
 
 AutoFields.defaultProps = {
   autoField: AutoField,
