--- conflicted
+++ resolved
@@ -1,14 +1,6 @@
-<<<<<<< HEAD
 import React, { useContext } from 'react';
 import classnames from 'classnames';
-import context from 'uniforms/context';
-import filterDOMProps from 'uniforms/filterDOMProps';
-import nothing from 'uniforms/nothing';
-=======
-import React from 'react';
-import classnames from 'classnames';
-import { BaseField, filterDOMProps, nothing } from 'uniforms';
->>>>>>> d1ad958f
+import { context, filterDOMProps, nothing } from 'uniforms';
 
 const ErrorsField = ({ className, children, ...props }) => {
   const { error, schema } = useContext(context).uniforms;
