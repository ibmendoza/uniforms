--- conflicted
+++ resolved
@@ -1,10 +1,5 @@
 import React from 'react';
-<<<<<<< HEAD
-import ValidatedForm from 'uniforms-bootstrap3/ValidatedForm';
-=======
 import { ValidatedForm } from 'uniforms-bootstrap3';
-import { mount } from 'enzyme';
->>>>>>> d1ad958f
 
 import createSchema from './_createSchema';
 import mount from './_mount';
