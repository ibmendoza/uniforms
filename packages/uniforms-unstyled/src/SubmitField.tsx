--- conflicted
+++ resolved
@@ -1,8 +1,7 @@
 import React, { useContext } from 'react';
 import { context, filterDOMProps } from 'uniforms';
 
-<<<<<<< HEAD
-function SubmitField({ disabled, inputRef, value, ...props }) {
+function SubmitField({ disabled, inputRef, value, ...props }: any) {
   const { error, state } = useContext(context).uniforms;
 
   return (
@@ -15,21 +14,5 @@
     />
   );
 }
-=======
-const SubmitField = (
-  { disabled, inputRef, value, ...props }: any,
-  { uniforms: { error, state } },
-) => (
-  <input
-    disabled={disabled === undefined ? !!(error || state.disabled) : disabled}
-    ref={inputRef}
-    type="submit"
-    {...(value ? { value } : {})}
-    {...filterDOMProps(props)}
-  />
-);
-
-SubmitField.contextTypes = BaseField.contextTypes;
->>>>>>> 45c7ccc8
 
 export default SubmitField;