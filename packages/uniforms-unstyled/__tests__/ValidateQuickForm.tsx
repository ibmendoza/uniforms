--- conflicted
+++ resolved
@@ -1,10 +1,5 @@
 import React from 'react';
-<<<<<<< HEAD
-import ValidatedQuickForm from 'uniforms-unstyled/ValidatedQuickForm';
-=======
 import { ValidatedQuickForm } from 'uniforms-unstyled';
-import { mount } from 'enzyme';
->>>>>>> d1ad958f
 
 import createSchema from './_createSchema';
 import mount from './_mount';
