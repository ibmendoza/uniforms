import React from 'react';
import identity from 'lodash/identity';
<<<<<<< HEAD
=======
import { NumField } from 'uniforms-unstyled';
import { mount } from 'enzyme';
>>>>>>> d1ad958f

import createContext from './_createContext';
import mount from './_mount';

const expectedValueTransform =
  parseInt(React.version, 10) >= 16
    ? identity
    : x => (x === undefined ? '' : '' + x);

test('<NumField> - renders an input', () => {
  const element = <NumField name="x" />;
  const wrapper = mount(element, createContext({ x: { type: Number } }));

  expect(wrapper.find('input')).toHaveLength(1);
});

test('<NumField> - renders an input with correct disabled state', () => {
  const element = <NumField name="x" disabled />;
  const wrapper = mount(element, createContext({ x: { type: Number } }));

  expect(wrapper.find('input')).toHaveLength(1);
  expect(wrapper.find('input').prop('disabled')).toBe(true);
});

test('<NumField> - renders an input with correct id (inherited)', () => {
  const element = <NumField name="x" />;
  const wrapper = mount(element, createContext({ x: { type: Number } }));

  expect(wrapper.find('input')).toHaveLength(1);
  expect(wrapper.find('input').prop('id')).toBeTruthy();
});

test('<NumField> - renders an input with correct id (specified)', () => {
  const element = <NumField name="x" id="y" />;
  const wrapper = mount(element, createContext({ x: { type: Number } }));

  expect(wrapper.find('input')).toHaveLength(1);
  expect(wrapper.find('input').prop('id')).toBe('y');
});

test('<NumField> - renders an input with correct max', () => {
  const element = <NumField name="x" max={10} />;
  const wrapper = mount(element, createContext({ x: { type: Number } }));

  expect(wrapper.find('input')).toHaveLength(1);
  expect(wrapper.find('input').prop('max')).toBe(10);
});

test('<NumField> - renders an input with correct min', () => {
  const element = <NumField name="x" min={10} />;
  const wrapper = mount(element, createContext({ x: { type: Number } }));

  expect(wrapper.find('input')).toHaveLength(1);
  expect(wrapper.find('input').prop('min')).toBe(10);
});

test('<NumField> - renders an input with correct name', () => {
  const element = <NumField name="x" />;
  const wrapper = mount(element, createContext({ x: { type: Number } }));

  expect(wrapper.find('input')).toHaveLength(1);
  expect(wrapper.find('input').prop('name')).toBe('x');
});

test('<NumField> - renders an input with correct placeholder', () => {
  const element = <NumField name="x" placeholder="y" />;
  const wrapper = mount(element, createContext({ x: { type: Number } }));

  expect(wrapper.find('input')).toHaveLength(1);
  expect(wrapper.find('input').prop('placeholder')).toBe('y');
});

test('<NumField> - renders an input with correct step (decimal)', () => {
  const element = <NumField name="x" decimal />;
  const wrapper = mount(element, createContext({ x: { type: Number } }));

  expect(wrapper.find('input')).toHaveLength(1);
  expect(wrapper.find('input').prop('step')).toBe(0.01);
});

test('<NumField> - renders an input with correct step (integer)', () => {
  const element = <NumField name="x" decimal={false} />;
  const wrapper = mount(element, createContext({ x: { type: Number } }));

  expect(wrapper.find('input')).toHaveLength(1);
  expect(wrapper.find('input').prop('step')).toBe(1);
});

test('<NumField> - renders an input with correct type', () => {
  const element = <NumField name="x" />;
  const wrapper = mount(element, createContext({ x: { type: Number } }));

  expect(wrapper.find('input')).toHaveLength(1);
  expect(wrapper.find('input').prop('type')).toBe('number');
});

test('<NumField> - renders an input with correct value (default)', () => {
  const element = <NumField name="x" />;
  const wrapper = mount(element, createContext({ x: { type: Number } }));

  expect(wrapper.find('input')).toHaveLength(1);
  expect(wrapper.find('input').prop('value')).toBe('');
});

test('<NumField> - renders an input with correct value (model)', () => {
  const onChange = jest.fn();

  const element = <NumField name="x" />;
  const wrapper = mount(
    element,
    createContext({ x: { type: Number } }, { model: { x: 1 }, onChange })
  );

  expect(wrapper.find('input')).toHaveLength(1);
  expect(wrapper.find('input').prop('value')).toBe(expectedValueTransform(1));

  // NOTE: All following tests are here to cover hacky NumField implementation.
  const spy = jest.spyOn(global.console, 'error').mockImplementation(() => {});

  [
    { value: 0.1 },
    { value: undefined },
    { value: undefined },
    { value: 2 },
    { value: 2 },
    { value: 1, decimal: false },
    { value: 1, decimal: false }
  ].forEach(({ decimal = true, value }) => {
    const valueInput = expectedValueTransform(value);

    wrapper.setProps({ decimal });

    expect(
      wrapper.find('input').simulate('change', { target: { value: '' } })
    ).toBeTruthy();
    expect(
      wrapper
        .find('input')
        .simulate('change', { target: { value: valueInput } })
    ).toBeTruthy();
    expect(onChange).toHaveBeenLastCalledWith('x', value);

    wrapper.setProps({ value: undefined });
    wrapper.setProps({ value });
    expect(wrapper.find('input').prop('value')).toBe(valueInput);
  });

  spy.mockRestore();
});

test('<NumField> - renders an input with correct value (specified)', () => {
  const element = <NumField name="x" value={2} />;
  const wrapper = mount(element, createContext({ x: { type: Number } }));

  expect(wrapper.find('input')).toHaveLength(1);
  expect(wrapper.find('input').prop('value')).toBe(expectedValueTransform(2));
});

test('<NumField> - renders an input which correctly reacts on change', () => {
  const onChange = jest.fn();

  const element = <NumField name="x" />;
  const wrapper = mount(
    element,
    createContext({ x: { type: Number } }, { onChange })
  );

  expect(wrapper.find('input')).toHaveLength(1);
  expect(
    wrapper.find('input').simulate('change', { target: { value: '1' } })
  ).toBeTruthy();
  expect(onChange).toHaveBeenLastCalledWith('x', 1);
});

test('<NumField> - renders an input which correctly reacts on change (decimal on decimal)', () => {
  const onChange = jest.fn();

  const element = <NumField name="x" decimal />;
  const wrapper = mount(
    element,
    createContext({ x: { type: Number } }, { onChange })
  );

  expect(wrapper.find('input')).toHaveLength(1);
  expect(
    wrapper.find('input').simulate('change', { target: { value: '2.5' } })
  ).toBeTruthy();
  expect(onChange).toHaveBeenLastCalledWith('x', 2.5);
});

test('<NumField> - renders an input which correctly reacts on change (decimal on integer)', () => {
  const onChange = jest.fn();

  const element = <NumField name="x" decimal={false} />;
  const wrapper = mount(
    element,
    createContext({ x: { type: Number } }, { onChange })
  );

  expect(wrapper.find('input')).toHaveLength(1);
  expect(
    wrapper.find('input').simulate('change', { target: { value: '2.5' } })
  ).toBeTruthy();
  expect(onChange).toHaveBeenLastCalledWith('x', 2);
});

test('<NumField> - renders an input which correctly reacts on change (empty)', () => {
  const onChange = jest.fn();

  const element = <NumField name="x" />;
  const wrapper = mount(
    element,
    createContext({ x: { type: Number } }, { onChange })
  );

  expect(wrapper.find('input')).toHaveLength(1);
  expect(
    wrapper.find('input').simulate('change', { target: { value: '' } })
  ).toBeTruthy();
  expect(onChange).toHaveBeenLastCalledWith('x', undefined);
});

test('<NumField> - renders an input which correctly reacts on change (same value)', () => {
  const onChange = jest.fn();

  const element = <NumField name="x" />;
  const wrapper = mount(
    element,
    createContext({ x: { type: Number } }, { model: { x: 1 }, onChange })
  );

  expect(wrapper.find('input')).toHaveLength(1);
  expect(
    wrapper.find('input').simulate('change', { target: { value: '1' } })
  ).toBeTruthy();
  expect(onChange).toHaveBeenLastCalledWith('x', 1);
});

test('<NumField> - renders an input which correctly reacts on change (zero)', () => {
  const onChange = jest.fn();

  const element = <NumField name="x" />;
  const wrapper = mount(
    element,
    createContext({ x: { type: Number } }, { onChange })
  );

  expect(wrapper.find('input')).toHaveLength(1);
  expect(
    wrapper.find('input').simulate('change', { target: { value: '0' } })
  ).toBeTruthy();
  expect(onChange).toHaveBeenLastCalledWith('x', 0);
});

test('<NumField> - renders a label', () => {
  const element = <NumField name="x" label="y" />;
  const wrapper = mount(element, createContext({ x: { type: Number } }));

  expect(wrapper.find('label')).toHaveLength(1);
  expect(wrapper.find('label').text()).toBe('y');
  expect(wrapper.find('label').prop('htmlFor')).toBe(
    wrapper.find('input').prop('id')
  );
});

test('<NumField> - renders a wrapper with unknown props', () => {
  const element = <NumField name="x" data-x="x" data-y="y" data-z="z" />;
  const wrapper = mount(element, createContext({ x: { type: Number } }));

  expect(
    wrapper
      .find('div')
      .at(0)
      .prop('data-x')
  ).toBe('x');
  expect(
    wrapper
      .find('div')
      .at(0)
      .prop('data-y')
  ).toBe('y');
  expect(
    wrapper
      .find('div')
      .at(0)
      .prop('data-z')
  ).toBe('z');
});<|MERGE_RESOLUTION|>--- conflicted
+++ resolved
@@ -1,10 +1,6 @@
 import React from 'react';
 import identity from 'lodash/identity';
-<<<<<<< HEAD
-=======
 import { NumField } from 'uniforms-unstyled';
-import { mount } from 'enzyme';
->>>>>>> d1ad958f
 
 import createContext from './_createContext';
 import mount from './_mount';
