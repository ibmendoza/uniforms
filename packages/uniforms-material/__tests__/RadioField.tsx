import FormControl from '@material-ui/core/FormControl';
import FormControlLabel from '@material-ui/core/FormControlLabel';
import FormHelperText from '@material-ui/core/FormHelperText';
import FormLabel from '@material-ui/core/FormLabel';
import Radio from '@material-ui/core/Radio';
import RadioGroup from '@material-ui/core/RadioGroup';
import React from 'react';
<<<<<<< HEAD
=======
import { RadioField } from 'uniforms-material';
import { mount } from 'enzyme';
>>>>>>> d1ad958f

import createContext from './_createContext';
import mount from './_mount';

test('<RadioField> - renders a set of Radio buttons', () => {
  const element = <RadioField name="x" />;
  const wrapper = mount(
    element,
    createContext({ x: { type: String, allowedValues: ['a', 'b'] } })
  );

  expect(wrapper.find(Radio)).toHaveLength(2);
});

test('<RadioField> - renders a set of Radio buttons wrapped with RadioGroup', () => {
  const element = <RadioField name="x" />;
  const wrapper = mount(
    element,
    createContext({ x: { type: String, allowedValues: ['a', 'b'] } })
  );

  expect(wrapper.find(RadioGroup)).toHaveLength(1);
  expect(wrapper.find(RadioGroup).find(Radio)).toHaveLength(2);
});

test('<RadioField> - renders a set of Radio buttons with correct disabled state', () => {
  const element = <RadioField name="x" disabled />;
  const wrapper = mount(
    element,
    createContext({ x: { type: String, allowedValues: ['a', 'b'] } })
  );

  expect(wrapper.find(FormControl).prop('disabled')).toBe(true);
});

test('<RadioField> - renders a RadioGroup with correct id (inherited)', () => {
  const element = <RadioField name="x" />;
  const wrapper = mount(
    element,
    createContext({ x: { type: String, allowedValues: ['a', 'b'] } })
  );

  expect(wrapper.find(RadioGroup)).toHaveLength(1);
  expect(wrapper.find(RadioGroup).prop('id')).toBeTruthy();
});

test('<RadioField> - renders a RadioGroup with correct id (specified)', () => {
  const element = <RadioField name="x" id="y" />;
  const wrapper = mount(
    element,
    createContext({ x: { type: String, allowedValues: ['a', 'b'] } })
  );

  expect(wrapper.find(RadioGroup)).toHaveLength(1);
  expect(wrapper.find(RadioGroup).prop('id')).toBe('y');
});

test('<RadioField> - renders a RadioGroup with correct name', () => {
  const element = <RadioField name="x" />;
  const wrapper = mount(
    element,
    createContext({ x: { type: String, allowedValues: ['a', 'b'] } })
  );

  expect(wrapper.find(RadioGroup)).toHaveLength(1);
  expect(wrapper.find(RadioGroup).prop('name')).toBe('x');
});

test('<RadioField> - renders a set of Radio buttons with correct options', () => {
  const element = <RadioField name="x" />;
  const wrapper = mount(
    element,
    createContext({ x: { type: String, allowedValues: ['a', 'b'] } })
  );

  expect(wrapper.find(Radio)).toHaveLength(2);
  expect(
    wrapper
      .find(FormControlLabel)
      .at(0)
      .prop('label')
  ).toBe('a');
  expect(
    wrapper
      .find(FormControlLabel)
      .at(1)
      .prop('label')
  ).toBe('b');
});

test('<RadioField> - renders a set of Radio buttons with correct options (transform)', () => {
  const element = <RadioField name="x" transform={x => x.toUpperCase()} />;
  const wrapper = mount(
    element,
    createContext({ x: { type: String, allowedValues: ['a', 'b'] } })
  );

  expect(wrapper.find(Radio)).toHaveLength(2);
  expect(
    wrapper
      .find(FormControlLabel)
      .at(0)
      .prop('label')
  ).toBe('A');
  expect(
    wrapper
      .find(FormControlLabel)
      .at(1)
      .prop('label')
  ).toBe('B');
});

test('<RadioField> - renders a RadioGroup with correct value (default)', () => {
  const element = <RadioField name="x" />;
  const wrapper = mount(
    element,
    createContext({ x: { type: String, allowedValues: ['a', 'b'] } })
  );

  expect(wrapper.find(RadioGroup)).toHaveLength(1);
  expect(wrapper.find(RadioGroup).prop('value')).toBeFalsy();
});

test('<RadioField> - renders a RadioGroup with correct value (model)', () => {
  const element = <RadioField name="x" />;
  const wrapper = mount(
    element,
    createContext(
      { x: { type: String, allowedValues: ['a', 'b'] } },
      { model: { x: 'b' } }
    )
  );

  expect(wrapper.find(RadioGroup)).toHaveLength(1);
  expect(wrapper.find(RadioGroup).prop('value')).toBe('b');
});

test('<RadioField> - renders a RadioGroup with correct value (specified)', () => {
  const element = <RadioField name="x" value="b" />;
  const wrapper = mount(
    element,
    createContext({ x: { type: String, allowedValues: ['a', 'b'] } })
  );

  expect(wrapper.find(RadioGroup)).toHaveLength(1);
  expect(wrapper.find(RadioGroup).prop('value')).toBe('b');
});

test('<RadioField> - renders a RadioGroup which correctly reacts on change', () => {
  const onChange = jest.fn();

  const element = <RadioField name="x" />;
  const wrapper = mount(
    element,
    createContext(
      { x: { type: String, allowedValues: ['a', 'b'] } },
      { onChange }
    )
  );

  expect(wrapper.find(RadioGroup)).toHaveLength(1);
  wrapper
    .find(RadioGroup)
    .props()
    .onChange({ target: { value: 'b' } });
  expect(onChange).toHaveBeenLastCalledWith('x', 'b');
});

test('<RadioField> - renders a RadioGroup which correctly reacts on change (same value)', () => {
  const onChange = jest.fn();

  const element = <RadioField name="x" />;
  const wrapper = mount(
    element,
    createContext(
      { x: { type: String, allowedValues: ['a', 'b'] } },
      { model: { x: 'b' }, onChange }
    )
  );

  expect(wrapper.find(RadioGroup)).toHaveLength(1);
  wrapper
    .find(RadioGroup)
    .props()
    .onChange({ target: { value: 'a' } });
  expect(onChange).toHaveBeenLastCalledWith('x', 'a');
});

test('<RadioField> - renders a label', () => {
  const element = <RadioField name="x" label="y" />;
  const wrapper = mount(
    element,
    createContext({ x: { type: String, allowedValues: ['a', 'b'] } })
  );

  expect(wrapper.find(FormLabel)).toHaveLength(1);
  expect(wrapper.find(FormLabel).text()).toBe('y *');
});

test('<RadioField> - renders a helperText', () => {
  const element = <RadioField name="x" helperText="Helper" />;
  const wrapper = mount(
    element,
    createContext({ x: { type: String, allowedValues: ['a', 'b'] } })
  );

  expect(wrapper.find(FormHelperText)).toHaveLength(1);
  expect(wrapper.find(FormHelperText).text()).toBe('Helper');
});

test('<RadioField> - renders a TextField with correct error text (specified)', () => {
  const error = new Error();
  const element = (
    <RadioField name="x" error={error} showInlineError errorMessage="Error" />
  );
  const wrapper = mount(
    element,
    createContext({ x: { type: String, allowedValues: ['a', 'b'] } })
  );

  expect(wrapper.find(FormHelperText).text()).toBe('Error');
});<|MERGE_RESOLUTION|>--- conflicted
+++ resolved
@@ -5,11 +5,7 @@
 import Radio from '@material-ui/core/Radio';
 import RadioGroup from '@material-ui/core/RadioGroup';
 import React from 'react';
-<<<<<<< HEAD
-=======
 import { RadioField } from 'uniforms-material';
-import { mount } from 'enzyme';
->>>>>>> d1ad958f
 
 import createContext from './_createContext';
 import mount from './_mount';
