--- conflicted
+++ resolved
@@ -1,10 +1,6 @@
 import React from 'react';
 import TextFieldMaterial from '@material-ui/core/TextField';
-<<<<<<< HEAD
-=======
 import { TextField } from 'uniforms-material';
-import { mount } from 'enzyme';
->>>>>>> d1ad958f
 
 import createContext from './_createContext';
 import mount from './_mount';
