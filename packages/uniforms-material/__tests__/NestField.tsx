--- conflicted
+++ resolved
@@ -1,11 +1,7 @@
 import FormHelperText from '@material-ui/core/FormHelperText';
 import FormLabel from '@material-ui/core/FormLabel';
 import React from 'react';
-<<<<<<< HEAD
-=======
 import { AutoField, NestField } from 'uniforms-material';
-import { mount } from 'enzyme';
->>>>>>> d1ad958f
 
 import createContext from './_createContext';
 import mount from './_mount';
