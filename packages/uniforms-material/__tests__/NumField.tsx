import React from 'react';
import TextField from '@material-ui/core/TextField';
import identity from 'lodash/identity';
<<<<<<< HEAD
=======
import { NumField } from 'uniforms-material';
import { mount } from 'enzyme';
>>>>>>> d1ad958f

import createContext from './_createContext';
import mount from './_mount';

const expectedValueTransform =
  parseInt(React.version, 10) >= 16
    ? identity
    : x => (x === undefined ? '' : '' + x);

test('<NumField> - renders a TextField', () => {
  const element = <NumField name="x" />;
  const wrapper = mount(element, createContext({ x: { type: Number } }));

  expect(wrapper.find(TextField)).toHaveLength(1);
});

test('<NumField> - renders a TextField with correct disabled state', () => {
  const element = <NumField name="x" disabled />;
  const wrapper = mount(element, createContext({ x: { type: Number } }));

  expect(wrapper.find(TextField)).toHaveLength(1);
  expect(wrapper.find(TextField).prop('disabled')).toBe(true);
});

test('<NumField> - renders a TextField with correct id (inherited)', () => {
  const element = <NumField name="x" />;
  const wrapper = mount(element, createContext({ x: { type: Number } }));

  expect(wrapper.find(TextField)).toHaveLength(1);
  expect(wrapper.find(TextField).prop('id')).toBeTruthy();
});

test('<NumField> - renders a TextField with correct id (specified)', () => {
  const element = <NumField name="x" id="y" />;
  const wrapper = mount(element, createContext({ x: { type: Number } }));

  expect(wrapper.find(TextField)).toHaveLength(1);
  expect(wrapper.find(TextField).prop('id')).toBe('y');
});

test('<NumField> - renders a TextField with correct max', () => {
  const element = <NumField name="x" max={10} />;
  const wrapper = mount(element, createContext({ x: { type: Number } }));

  expect(wrapper.find(TextField)).toHaveLength(1);
  expect(wrapper.find('input').prop('max')).toBe(10);
});

test('<NumField> - renders a TextField with correct min', () => {
  const element = <NumField name="x" min={10} />;
  const wrapper = mount(element, createContext({ x: { type: Number } }));

  expect(wrapper.find(TextField)).toHaveLength(1);
  expect(wrapper.find('input').prop('min')).toBe(10);
});

test('<NumField> - renders a TextField with correct name', () => {
  const element = <NumField name="x" />;
  const wrapper = mount(element, createContext({ x: { type: Number } }));

  expect(wrapper.find(TextField)).toHaveLength(1);
  expect(wrapper.find(TextField).prop('name')).toBe('x');
});

test('<NumField> - renders a TextField with correct placeholder', () => {
  const element = <NumField name="x" placeholder="y" />;
  const wrapper = mount(element, createContext({ x: { type: Number } }));

  expect(wrapper.find(TextField)).toHaveLength(1);
  expect(wrapper.find(TextField).prop('placeholder')).toBe('y');
});

test('<NumField> - renders a TextField with correct step (decimal)', () => {
  const element = <NumField name="x" decimal />;
  const wrapper = mount(element, createContext({ x: { type: Number } }));

  expect(wrapper.find(TextField)).toHaveLength(1);
  expect(wrapper.find('input').prop('step')).toBe(0.01);
});

test('<NumField> - renders a TextField with correct step (integer)', () => {
  const element = <NumField name="x" decimal={false} />;
  const wrapper = mount(element, createContext({ x: { type: Number } }));

  expect(wrapper.find(TextField)).toHaveLength(1);
  expect(wrapper.find('input').prop('step')).toBe(1);
});

test('<NumField> - renders a TextField with correct type', () => {
  const element = <NumField name="x" />;
  const wrapper = mount(element, createContext({ x: { type: Number } }));

  expect(wrapper.find(TextField)).toHaveLength(1);
  expect(wrapper.find(TextField).prop('type')).toBe('number');
});

test('<NumField> - renders a TextField with correct value (default)', () => {
  const element = <NumField name="x" />;
  const wrapper = mount(element, createContext({ x: { type: Number } }));

  expect(wrapper.find(TextField)).toHaveLength(1);
  expect(wrapper.find(TextField).prop('value')).toBe('');
});

test('<NumField> - renders a TextField with correct value (model)', () => {
  const onChange = jest.fn();

  const element = <NumField name="x" />;
  const wrapper = mount(
    element,
    createContext({ x: { type: Number } }, { model: { x: 1 }, onChange })
  );

  expect(wrapper.find(TextField)).toHaveLength(1);
  expect(wrapper.find(TextField).prop('value')).toBe(expectedValueTransform(1));

  // NOTE: All following tests are here to cover hacky NumField implementation.
  const spy = jest.spyOn(global.console, 'error').mockImplementation(() => {});

  [
    { value: 0.1 },
    { value: undefined },
    { value: undefined },
    { value: 2 },
    { value: 2 },
    { value: 1, decimal: false },
    { value: 1, decimal: false }
  ].forEach(({ decimal = true, value }) => {
    const valueInput = expectedValueTransform(value);

    wrapper.setProps({ decimal });

    expect(
      wrapper.find('input').simulate('change', { target: { value: '' } })
    ).toBeTruthy();
    expect(
      wrapper
        .find('input')
        .simulate('change', { target: { value: valueInput } })
    ).toBeTruthy();
    expect(onChange).toHaveBeenLastCalledWith('x', value);

    wrapper.setProps({ value: undefined });
    wrapper.setProps({ value });
    expect(wrapper.find('input').prop('value')).toBe(valueInput);
  });

  spy.mockRestore();
});

test('<NumField> - renders a TextField with correct value (specified)', () => {
  const element = <NumField name="x" value={2} />;
  const wrapper = mount(element, createContext({ x: { type: Number } }));

  expect(wrapper.find(TextField)).toHaveLength(1);
  expect(wrapper.find(TextField).prop('value')).toBe(expectedValueTransform(2));
});

test('<NumField> - renders a TextField which correctly reacts on change', () => {
  const onChange = jest.fn();

  const element = <NumField name="x" />;
  const wrapper = mount(
    element,
    createContext({ x: { type: Number } }, { onChange })
  );

  expect(wrapper.find(TextField)).toHaveLength(1);
  wrapper
    .find(TextField)
    .props()
    .onChange({ target: { value: '1' } });
  expect(onChange).toHaveBeenLastCalledWith('x', 1);
});

test('<NumField> - renders a TextField which correctly reacts on change (decimal on decimal)', () => {
  const onChange = jest.fn();

  const element = <NumField name="x" decimal />;
  const wrapper = mount(
    element,
    createContext({ x: { type: Number } }, { onChange })
  );

  expect(wrapper.find(TextField)).toHaveLength(1);
  wrapper
    .find(TextField)
    .props()
    .onChange({ target: { value: '2.5' } });
  expect(onChange).toHaveBeenLastCalledWith('x', 2.5);
});

test('<NumField> - renders a TextField which correctly reacts on change (decimal on integer)', () => {
  const onChange = jest.fn();

  const element = <NumField name="x" decimal={false} />;
  const wrapper = mount(
    element,
    createContext({ x: { type: Number } }, { onChange })
  );

  expect(wrapper.find(TextField)).toHaveLength(1);
  wrapper
    .find(TextField)
    .props()
    .onChange({ target: { value: '2.5' } });
  expect(onChange).toHaveBeenLastCalledWith('x', 2);
});

test('<NumField> - renders a TextField which correctly reacts on change (empty)', () => {
  const onChange = jest.fn();

  const element = <NumField name="x" />;
  const wrapper = mount(
    element,
    createContext({ x: { type: Number } }, { onChange })
  );

  expect(wrapper.find(TextField)).toHaveLength(1);
  wrapper
    .find(TextField)
    .props()
    .onChange({ target: { value: '' } });
  expect(onChange).toHaveBeenLastCalledWith('x', undefined);
});

test('<NumField> - renders a TextField which correctly reacts on change (same value)', () => {
  const onChange = jest.fn();

  const element = <NumField name="x" />;
  const wrapper = mount(
    element,
    createContext({ x: { type: Number } }, { model: { x: 1 }, onChange })
  );

  expect(wrapper.find(TextField)).toHaveLength(1);
  wrapper
    .find(TextField)
    .props()
    .onChange({ target: { value: '1' } });
  expect(onChange).toHaveBeenLastCalledWith('x', 1);
});

test('<NumField> - renders a TextField which correctly reacts on change (zero)', () => {
  const onChange = jest.fn();

  const element = <NumField name="x" />;
  const wrapper = mount(
    element,
    createContext({ x: { type: Number } }, { onChange })
  );

  expect(wrapper.find(TextField)).toHaveLength(1);
  wrapper
    .find(TextField)
    .props()
    .onChange({ target: { value: '0' } });
  expect(onChange).toHaveBeenLastCalledWith('x', 0);
});

test('<NumField> - renders a label', () => {
  const element = <NumField name="x" label="y" />;
  const wrapper = mount(element, createContext({ x: { type: Number } }));

  expect(wrapper.find(TextField)).toHaveLength(1);
  expect(wrapper.find(TextField).prop('label')).toBe('y');
});

test('<NumField> - renders a TextField with correct error text (specified)', () => {
  const error = new Error();
  const element = (
    <NumField name="x" error={error} showInlineError errorMessage="Error" />
  );
  const wrapper = mount(element, createContext({ x: { type: Number } }));

  expect(wrapper.find(TextField).prop('helperText')).toBe('Error');
});

test('<NumField> - renders a TextField with correct error text (showInlineError=false)', () => {
  const error = new Error();
  const element = (
    <NumField
      name="x"
      error={error}
      showInlineError={false}
      errorMessage="Error"
    />
  );
  const wrapper = mount(element, createContext({ x: { type: Number } }));

  expect(wrapper.find(TextField).prop('helperText')).toBeUndefined();
});<|MERGE_RESOLUTION|>--- conflicted
+++ resolved
@@ -1,11 +1,7 @@
 import React from 'react';
 import TextField from '@material-ui/core/TextField';
 import identity from 'lodash/identity';
-<<<<<<< HEAD
-=======
 import { NumField } from 'uniforms-material';
-import { mount } from 'enzyme';
->>>>>>> d1ad958f
 
 import createContext from './_createContext';
 import mount from './_mount';
