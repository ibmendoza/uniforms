--- conflicted
+++ resolved
@@ -1,14 +1,7 @@
 import FormControl from '@material-ui/core/FormControl';
 import FormHelperText from '@material-ui/core/FormHelperText';
-<<<<<<< HEAD
 import React, { useContext } from 'react';
-import context from 'uniforms/context';
-import filterDOMProps from 'uniforms/filterDOMProps';
-import nothing from 'uniforms/nothing';
-=======
-import React from 'react';
-import { BaseField, filterDOMProps, nothing } from 'uniforms';
->>>>>>> d1ad958f
+import { context, filterDOMProps, nothing } from 'uniforms';
 
 const ErrorsField = ({ children, fullWidth, margin, variant, ...props }) => {
   const { error, schema } = useContext(context).uniforms;
