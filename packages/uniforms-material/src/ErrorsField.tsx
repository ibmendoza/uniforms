--- conflicted
+++ resolved
@@ -3,18 +3,10 @@
 import React, { useContext } from 'react';
 import { context, filterDOMProps, nothing } from 'uniforms';
 
-<<<<<<< HEAD
 const ErrorsField = ({ children, fullWidth, margin, variant, ...props }) => {
   const { error, schema } = useContext(context).uniforms;
 
   return !error && !children ? (
-=======
-const ErrorsField = (
-  { children, fullWidth, margin, variant, ...props },
-  { uniforms: { error, schema } },
-) =>
-  !error && !children ? (
->>>>>>> d3f7f852
     nothing
   ) : (
     <FormControl
