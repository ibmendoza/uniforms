--- conflicted
+++ resolved
@@ -1,11 +1,7 @@
 import React from 'react';
-<<<<<<< HEAD
+import { FormGroup } from 'uniforms-bootstrap4';
 
 import mount from './_mount';
-=======
-import { FormGroup } from 'uniforms-bootstrap4';
-import { mount } from 'enzyme';
->>>>>>> d1ad958f
 
 test('FormGroup should be deprecated', () => {
   console.error = jest.fn();
