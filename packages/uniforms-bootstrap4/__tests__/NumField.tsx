import React from 'react';
import identity from 'lodash/identity';
<<<<<<< HEAD
=======
import { NumField } from 'uniforms-bootstrap4';
import { mount } from 'enzyme';
>>>>>>> d1ad958f

import createContext from './_createContext';
import mount from './_mount';

const expectedValueTransform =
  parseInt(React.version, 10) >= 16
    ? identity
    : x => (x === undefined ? '' : '' + x);

test('<NumField> - renders an input', () => {
  const element = <NumField name="x" />;
  const wrapper = mount(element, createContext({ x: { type: Number } }));

  expect(wrapper.find('input')).toHaveLength(1);
});

test('<NumField> - renders an input with correct disabled state', () => {
  const element = <NumField name="x" disabled />;
  const wrapper = mount(element, createContext({ x: { type: Number } }));

  expect(wrapper.find('input')).toHaveLength(1);
  expect(wrapper.find('input').prop('disabled')).toBe(true);
});

test('<NumField> - renders an input with correct id (inherited)', () => {
  const element = <NumField name="x" />;
  const wrapper = mount(element, createContext({ x: { type: Number } }));

  expect(wrapper.find('input')).toHaveLength(1);
  expect(wrapper.find('input').prop('id')).toBeTruthy();
});

test('<NumField> - renders an input with correct id (specified)', () => {
  const element = <NumField name="x" id="y" />;
  const wrapper = mount(element, createContext({ x: { type: Number } }));

  expect(wrapper.find('input')).toHaveLength(1);
  expect(wrapper.find('input').prop('id')).toBe('y');
});

test('<NumField> - renders an input with correct max', () => {
  const element = <NumField name="x" max={10} />;
  const wrapper = mount(element, createContext({ x: { type: Number } }));

  expect(wrapper.find('input')).toHaveLength(1);
  expect(wrapper.find('input').prop('max')).toBe(10);
});

test('<NumField> - renders an input with correct min', () => {
  const element = <NumField name="x" min={10} />;
  const wrapper = mount(element, createContext({ x: { type: Number } }));

  expect(wrapper.find('input')).toHaveLength(1);
  expect(wrapper.find('input').prop('min')).toBe(10);
});

test('<NumField> - renders an input with correct name', () => {
  const element = <NumField name="x" />;
  const wrapper = mount(element, createContext({ x: { type: Number } }));

  expect(wrapper.find('input')).toHaveLength(1);
  expect(wrapper.find('input').prop('name')).toBe('x');
});

test('<NumField> - renders an input with correct placeholder', () => {
  const element = <NumField name="x" placeholder="y" />;
  const wrapper = mount(element, createContext({ x: { type: Number } }));

  expect(wrapper.find('input')).toHaveLength(1);
  expect(wrapper.find('input').prop('placeholder')).toBe('y');
});

test('<NumField> - renders an input with correct step (decimal)', () => {
  const element = <NumField name="x" decimal />;
  const wrapper = mount(element, createContext({ x: { type: Number } }));

  expect(wrapper.find('input')).toHaveLength(1);
  expect(wrapper.find('input').prop('step')).toBe(0.01);
});

test('<NumField> - renders an input with correct step (integer)', () => {
  const element = <NumField name="x" decimal={false} />;
  const wrapper = mount(element, createContext({ x: { type: Number } }));

  expect(wrapper.find('input')).toHaveLength(1);
  expect(wrapper.find('input').prop('step')).toBe(1);
});

test('<NumField> - renders an input with correct type', () => {
  const element = <NumField name="x" />;
  const wrapper = mount(element, createContext({ x: { type: Number } }));

  expect(wrapper.find('input')).toHaveLength(1);
  expect(wrapper.find('input').prop('type')).toBe('number');
});

test('<NumField> - renders an input with correct value (default)', () => {
  const element = <NumField name="x" />;
  const wrapper = mount(element, createContext({ x: { type: Number } }));

  expect(wrapper.find('input')).toHaveLength(1);
  expect(wrapper.find('input').prop('value')).toBe('');
});

test('<NumField> - renders an input with correct value (model)', () => {
  const onChange = jest.fn();

  const element = <NumField name="x" />;
  const wrapper = mount(
    element,
    createContext({ x: { type: Number } }, { model: { x: 1 }, onChange })
  );

  expect(wrapper.find('input')).toHaveLength(1);
  expect(wrapper.find('input').prop('value')).toBe(expectedValueTransform(1));

  // NOTE: All following tests are here to cover hacky NumField implementation.
  const spy = jest.spyOn(global.console, 'error').mockImplementation(() => {});

  [
    { value: 0.1 },
    { value: undefined },
    { value: undefined },
    { value: 2 },
    { value: 2 },
    { value: 1, decimal: false },
    { value: 1, decimal: false }
  ].forEach(({ decimal = true, value }) => {
    const valueInput = expectedValueTransform(value);

    wrapper.setProps({ decimal });

    expect(
      wrapper.find('input').simulate('change', { target: { value: '' } })
    ).toBeTruthy();
    expect(
      wrapper
        .find('input')
        .simulate('change', { target: { value: valueInput } })
    ).toBeTruthy();
    expect(onChange).toHaveBeenLastCalledWith('x', value);

    wrapper.setProps({ value: undefined });
    wrapper.setProps({ value });
    expect(wrapper.find('input').prop('value')).toBe(valueInput);
  });

  spy.mockRestore();
});

test('<NumField> - renders an input with correct value (specified)', () => {
  const element = <NumField name="x" value={2} />;
  const wrapper = mount(element, createContext({ x: { type: Number } }));

  expect(wrapper.find('input')).toHaveLength(1);
  expect(wrapper.find('input').prop('value')).toBe(expectedValueTransform(2));
});

test('<NumField> - renders an input which correctly reacts on change', () => {
  const onChange = jest.fn();

  const element = <NumField name="x" />;
  const wrapper = mount(
    element,
    createContext({ x: { type: Number } }, { onChange })
  );

  expect(wrapper.find('input')).toHaveLength(1);
  expect(
    wrapper.find('input').simulate('change', { target: { value: '1' } })
  ).toBeTruthy();
  expect(onChange).toHaveBeenLastCalledWith('x', 1);
});

test('<NumField> - renders an input which correctly reacts on change (decimal on decimal)', () => {
  const onChange = jest.fn();

  const element = <NumField name="x" decimal />;
  const wrapper = mount(
    element,
    createContext({ x: { type: Number } }, { onChange })
  );

  expect(wrapper.find('input')).toHaveLength(1);
  expect(
    wrapper.find('input').simulate('change', { target: { value: '2.5' } })
  ).toBeTruthy();
  expect(onChange).toHaveBeenLastCalledWith('x', 2.5);
});

test('<NumField> - renders an input which correctly reacts on change (decimal on integer)', () => {
  const onChange = jest.fn();

  const element = <NumField name="x" decimal={false} />;
  const wrapper = mount(
    element,
    createContext({ x: { type: Number } }, { onChange })
  );

  expect(wrapper.find('input')).toHaveLength(1);
  expect(
    wrapper.find('input').simulate('change', { target: { value: '2.5' } })
  ).toBeTruthy();
  expect(onChange).toHaveBeenLastCalledWith('x', 2);
});

test('<NumField> - renders an input which correctly reacts on change (empty)', () => {
  const onChange = jest.fn();

  const element = <NumField name="x" />;
  const wrapper = mount(
    element,
    createContext({ x: { type: Number } }, { onChange })
  );

  expect(wrapper.find('input')).toHaveLength(1);
  expect(
    wrapper.find('input').simulate('change', { target: { value: '' } })
  ).toBeTruthy();
  expect(onChange).toHaveBeenLastCalledWith('x', undefined);
});

test('<NumField> - renders an input which correctly reacts on change (same value)', () => {
  const onChange = jest.fn();

  const element = <NumField name="x" />;
  const wrapper = mount(
    element,
    createContext({ x: { type: Number } }, { model: { x: 1 }, onChange })
  );

  expect(wrapper.find('input')).toHaveLength(1);
  expect(
    wrapper.find('input').simulate('change', { target: { value: '1' } })
  ).toBeTruthy();
  expect(onChange).toHaveBeenLastCalledWith('x', 1);
});

test('<NumField> - renders an input which correctly reacts on change (zero)', () => {
  const onChange = jest.fn();

  const element = <NumField name="x" />;
  const wrapper = mount(
    element,
    createContext({ x: { type: Number } }, { onChange })
  );

  expect(wrapper.find('input')).toHaveLength(1);
  expect(
    wrapper.find('input').simulate('change', { target: { value: '0' } })
  ).toBeTruthy();
  expect(onChange).toHaveBeenLastCalledWith('x', 0);
});

test('<NumField> - renders a label', () => {
  const element = <NumField name="x" label="y" />;
  const wrapper = mount(element, createContext({ x: { type: Number } }));

  expect(wrapper.find('label')).toHaveLength(1);
  expect(wrapper.find('label').text()).toBe('y');
  expect(wrapper.find('label').prop('htmlFor')).toBe(
    wrapper.find('input').prop('id')
  );
});

test('<NumField> - renders a wrapper with unknown props', () => {
  const element = <NumField name="x" data-x="x" data-y="y" data-z="z" />;
  const wrapper = mount(element, createContext({ x: { type: Number } }));

  expect(
    wrapper
      .find('div')
      .at(0)
      .prop('data-x')
  ).toBe('x');
  expect(
    wrapper
      .find('div')
      .at(0)
      .prop('data-y')
  ).toBe('y');
  expect(
    wrapper
      .find('div')
      .at(0)
      .prop('data-z')
  ).toBe('z');
});<|MERGE_RESOLUTION|>--- conflicted
+++ resolved
@@ -1,10 +1,6 @@
 import React from 'react';
 import identity from 'lodash/identity';
-<<<<<<< HEAD
-=======
 import { NumField } from 'uniforms-bootstrap4';
-import { mount } from 'enzyme';
->>>>>>> d1ad958f
 
 import createContext from './_createContext';
 import mount from './_mount';
