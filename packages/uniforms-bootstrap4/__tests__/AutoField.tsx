--- conflicted
+++ resolved
@@ -1,8 +1,4 @@
 import React from 'react';
-<<<<<<< HEAD
-import SelectField from 'uniforms-bootstrap4/SelectField';
-import TextField from 'uniforms-bootstrap4/TextField';
-=======
 import {
   AutoField,
   BoolField,
@@ -14,8 +10,6 @@
   SelectField,
   TextField
 } from 'uniforms-bootstrap4';
-import { mount } from 'enzyme';
->>>>>>> d1ad958f
 
 import createContext from './_createContext';
 import mount from './_mount';
