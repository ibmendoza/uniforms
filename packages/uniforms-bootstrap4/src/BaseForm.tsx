--- conflicted
+++ resolved
@@ -20,13 +20,8 @@
 
     getContextState() {
       return {
-<<<<<<< HEAD
         ...super.getContextState(),
-        grid: this.props.grid
-=======
-        ...super.getChildContextState(),
         grid: this.props.grid,
->>>>>>> d3f7f852
       };
     }
 
