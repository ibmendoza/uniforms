--- conflicted
+++ resolved
@@ -5,16 +5,10 @@
 import gridClassName from './gridClassName';
 
 type SubmitFieldProps = {
-<<<<<<< HEAD
   inputClassName?: string;
   inputRef?: Ref<HTMLInputElement>;
+  name: string;
   wrapClassName?: string;
-=======
-  inputRef?: Ref<HTMLInputElement>;
-  inputClassName?: string;
-  wrapClassName?: string;
-  name: string;
->>>>>>> 94b5c21a
 } & HTMLProps<HTMLInputElement>;
 
 const SubmitField = ({
